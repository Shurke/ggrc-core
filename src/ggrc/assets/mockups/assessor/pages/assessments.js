--- conflicted
+++ resolved
@@ -21,15 +21,6 @@
       files: Generator.get("file", 8, {sort: "date"}),
       comments: Generator.get("comment", 3, {sort: "date"}),
       urls: Generator.get("url", 3),
-<<<<<<< HEAD
-      created_on: "12/03/14",
-      due_on: "12/31/15",
-      people: {
-        "assignee": Generator.get("user", 5),
-        "assessor": Generator.get("user"),
-        "verifier": Generator.get("user", 3)
-      },
-=======
       people: {
         "assignee": Generator.get("user", 5),
         "assessor": Generator.get("user"),
@@ -37,7 +28,6 @@
       },
       created_on: "12/03/14",
       due_on: "12/31/15",
->>>>>>> d131033f
       mapped: {
         "objects": Generator.create({
             icon: ["objective", "control", "regulation"],
@@ -131,9 +121,6 @@
       }, {
         count: 5,
         randomize: "data"
-<<<<<<< HEAD
-      })
-=======
       }),
       past_requests: Generator.get("request", 5),
       children: [{
@@ -185,7 +172,6 @@
         type: "system",
         id: "62"
       }]
->>>>>>> d131033f
     }]
   };
 })(GGRC || {}, GGRC.Mockup.Generator);