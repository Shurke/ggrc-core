{{!
    Copyright (C) 2013 Google Inc., authors, and contributors <see AUTHORS file>
    Licensed under http://www.apache.org/licenses/LICENSE-2.0 <see LICENSE file>
    Created By: brad@reciprocitylabs.com
    Maintained By: brad@reciprocitylabs.com
}}

{{!div class="modal-body"}}
<div class="hideable-holder"> 
{{#instance}}
<form action="javascript://">
  {{> /static/mustache/base_objects/form_restore.mustache}}

  <div class="row-fluid">
    <div class="span6 {{#instance.computed_errors.title}}field-failure{{/instance.computed_errors.title}}">
      <label>
        Title
        <span class="required">*</span>
        <i class="grcicon-help-black" rel="tooltip" title="Give new {{model.model_plural}} a name that's easy to search for and indicates the main goals of this {{model.model_singular}}."></i>
      </label>
      <input data-id="title_txtbx" tabindex="1" class="input-block-level" placeholder="Enter Title" name="title" type="text" value="{{title}}" autofocus>
      {{#instance.computed_errors.title}}<label class="help-inline warning">{{this}}</label>{{/instance.computed_errors.title}}
    </div>
  </div>


  <div class="row-fluid">
    <div data-id="description_hidden" class="span6 hidable">
      <label>
        Description
        <i class="grcicon-help-black" rel="tooltip" title="Provide more details on the purpose of this {{model.model_singular}} and provide context for how and when this {{model.model_singular}} might be used."></i>
        <a data-id="hide_description_lk" href="javascript://" class="field-hide" tabindex="-1">hide</a>
      </label>
      <div class="wysiwyg-area">
        <textarea tabindex="2" id="system_description" class="span12 triple wysihtml5" name="description" placeholder="Enter Description">{{{description}}}</textarea>
      </div>
    </div>

    <div class="span6 hide-wrap hidable">      
      <div class="row-fluid inner-hide">
<<<<<<< HEAD
        <div class="span12 hidable">
          {{> /static/mustache/people/owners_modal_connector.mustache}}
=======
        <div data-id="owner_hidden" class="span12 hidable">
          {{#using owner=instance.owners.0 model_singular=model.model_singular}}
          <label>
            Owner
            <i class="grcicon-help-black" rel="tooltip" title="This is the person in charge of this {{model_singular}}."></i>
            <a data-id="hide_owner_lk" href="javascript://" class="field-hide" tabindex="-1">hide</a>
          </label>
          <input data-id="owner_txtbx" tabindex="3" class="input-block-level" name="owners.0.email" data-lookup="Person" data-params="Person:is_enabled=1" data-list="true" placeholder="Enter email address" type="text" value="{{firstexist owner.email ''}}" />
          {{/using}}
        </div>
      </div>
      <div class="row-fluid inner-hide">
        <div data-id="contact_hidden" class="span12 hidable">
          {{#using contact=instance.contact}}
          <label>
            Contact
            <i class="grcicon-help-black" rel="tooltip" title="Point of contact for this object"></i>
            <a data-id="hide_contact_lk" href="javascript://" class="field-hide" tabindex="-1">hide</a>
          </label>
          <input data-id="contact_txtbx" tabindex="4" class="input-block-level" name="contact.email" data-lookup="Person" data-params="Person:is_enabled=1" placeholder="Enter email address" type="text" value="{{firstexist contact.email ''}}" />
          {{/using}}
>>>>>>> d6803815
        </div>
      </div>
      {{> /static/mustache/base_objects/modal_contact_fields.mustache}}
    </div>
  </div>


  <div class="row-fluid">
    <div data-id="note_hidden" class="span6 hidable">
      <label>
        Notes
        <i class="grcicon-help-black" rel="tooltip" title="Append simple text or html notes here."></i>
        <a data-id="hide_note_lk" href="javascript://" class="field-hide" tabindex="-1">hide</a>
      </label>
      <div class="wysiwyg-area">
        <textarea data-id="note_txtbx" tabindex="5" id="notes" class="span12 double wysihtml5" name="notes" placeholder="Enter Notes">{{{notes}}}</textarea>
      </div>
    </div>
    
    <div class="span6 hide-wrap hidable">      
      <div class="row-fluid inner-hide">
        <div data-id="url_hidden" class="span12 hidable">
          <label>
            Facility URL
            <i class="grcicon-help-black" rel="tooltip" title="Web link to the Sites page / {{model.model_singular}} documentation."></i>
            <a data-id="hide_url_lk" href="javascript://" class="field-hide" tabindex="-1">hide</a>
          </label>
          <input data-id="url_txtbx" tabindex="6" class="input-block-level" name="url" placeholder="http://www.domain.com/" type="text" value="{{url}}">
        </div>
      </div>
      <div class="row-fluid inner-hide">
        <div data-id="reference_url_hidden" class="span12 hidable">
          <label>
            Reference URL
            <i class="grcicon-help-black" rel="tooltip" title="Web links to other references."></i>
            <a data-id="hide_reference_url_lk" href="javascript://" class="field-hide" tabindex="-1">hide</a>
          </label>
          <input data-id="reference_url_txtbx" tabindex="7" id="reference_url" class="input-block-level" placeholder="https://www.example.com/" name="reference_url" type="text" value="{{reference_url}}">
        </div>
      </div>
    </div>
  </div>
    
  <div>
    <div class="row-fluid">
      <div data-id="code_hidden" class="span4 hidable">
        <label>
          Code
          <i class="grcicon-help-black" rel="tooltip" title="The gGRC application will automatically provide codes for new objects.  If you would like to override this feature you may manually enter a code of your choosing.  You should have a specific reason for doing this."></i>
          <a data-id="hide_code_lk" href="javascript://" class="field-hide" tabindex="-1">hide</a>
        </label>
        <input data-id="code_txtbx" tabindex="8" class="input-block-level" name="slug" placeholder="FACILITY-XXX" type="text" value="{{slug}}">
      </div>
      <div data-id="effective_date_hidden" class="span4 hidable">
        <label>
          Effective Date
          <i class="grcicon-help-black" rel="tooltip" title="Enter the date this object becomes effective."></i>
          <a data-id="hide_effective_date_lk" href="javascript://" class="field-hide" tabindex="-1">hide</a>
        </label>
        <input data-id="effective_date_txtbx" tabindex="9" class="input-block-level date" name="start_date" data-toggle="datepicker" data-before="end_date" placeholder="MM/DD/YYYY" type="text" value="{{localize_date start_date}}">
      </div>
      <div data-id="stop_date_hidden" class="span4 hidable">
        <label>
          Stop Date
          <i class="grcicon-help-black" rel="tooltip" title="Enter the date the object stops being effective."></i>
          <a data-id="hide_stop_date_lk" href="javascript://" class="field-hide" tabindex="-1">hide</a>
        </label>
        <input data-id="stop_date_txtbx" tabindex="10" class="input-block-level date" name="end_date" data-toggle="datepicker" data-after="start_date" placeholder="MM/DD/YYYY" type="text" value="{{localize_date end_date}}">
      </div>
    </div>
    <div class="row-fluid">
      <div data-id="state_hidden" class="span4 hidable">
        <label>
          State
          <i class="grcicon-help-black" rel="tooltip" title="Indicates the status of this object."></i>
          <a data-id="hide_state_lk" href="javascript://" class="field-hide" tabindex="-1">hide</a>
        </label>
        <select data-id="state_dd" class="input-block-level" name="status" null-if-empty="null-if-empty" tabindex="11">
          <option value="" {{#if_equals status ""}}selected{{/if_equals}}>---</option>
          {{#iterate 'Draft', 'Final', 'Effective', 'Ineffective', 'Launched', 'Not Launched', 'In Scope', 'Not in Scope', 'Deprecated'}}
            <option {{#if_equals iterator status}}selected="true"{{/if_equals}}>{{iterator}}</option>
          {{/iterate}}
        </select>
      </div>
    </div>
  </div>
</form>
{{/instance}}
</div>
{{!/div}}<|MERGE_RESOLUTION|>--- conflicted
+++ resolved
@@ -38,32 +38,8 @@
 
     <div class="span6 hide-wrap hidable">      
       <div class="row-fluid inner-hide">
-<<<<<<< HEAD
-        <div class="span12 hidable">
+        <div data-id="owner_hidden" class="span12 hidable">
           {{> /static/mustache/people/owners_modal_connector.mustache}}
-=======
-        <div data-id="owner_hidden" class="span12 hidable">
-          {{#using owner=instance.owners.0 model_singular=model.model_singular}}
-          <label>
-            Owner
-            <i class="grcicon-help-black" rel="tooltip" title="This is the person in charge of this {{model_singular}}."></i>
-            <a data-id="hide_owner_lk" href="javascript://" class="field-hide" tabindex="-1">hide</a>
-          </label>
-          <input data-id="owner_txtbx" tabindex="3" class="input-block-level" name="owners.0.email" data-lookup="Person" data-params="Person:is_enabled=1" data-list="true" placeholder="Enter email address" type="text" value="{{firstexist owner.email ''}}" />
-          {{/using}}
-        </div>
-      </div>
-      <div class="row-fluid inner-hide">
-        <div data-id="contact_hidden" class="span12 hidable">
-          {{#using contact=instance.contact}}
-          <label>
-            Contact
-            <i class="grcicon-help-black" rel="tooltip" title="Point of contact for this object"></i>
-            <a data-id="hide_contact_lk" href="javascript://" class="field-hide" tabindex="-1">hide</a>
-          </label>
-          <input data-id="contact_txtbx" tabindex="4" class="input-block-level" name="contact.email" data-lookup="Person" data-params="Person:is_enabled=1" placeholder="Enter email address" type="text" value="{{firstexist contact.email ''}}" />
-          {{/using}}
->>>>>>> d6803815
         </div>
       </div>
       {{> /static/mustache/base_objects/modal_contact_fields.mustache}}
