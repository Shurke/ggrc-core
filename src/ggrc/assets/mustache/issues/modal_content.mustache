--- conflicted
+++ resolved
@@ -150,14 +150,8 @@
       <div data-id="effective_date_hidden" class="span4 hidable">
         <label>
           Effective Date
-<<<<<<< HEAD
           <i class="fa fa-question-circle" rel="tooltip" title="Enter the date this object becomes effective."></i>
-          <a data-id="hide_effective_date_lk"href="javascript://" class="field-hide" tabindex="-1">hide</a>
-=======
-          <i class="grcicon-help-black" rel="tooltip" title="Enter the date this object becomes effective."></i>
-          <a data-id="hide_effective_date_lk" href="javascript://"
-             class="field-hide" tabindex="-1">hide</a>
->>>>>>> 66d92f42
+          <a href="javascript://" class="field-hide" tabindex="-1">hide</a>
         </label>
         <input  tabindex="10" class="input-block-level date" name="start_date" data-toggle="datepicker" data-before="end_date" placeholder="MM/DD/YYYY" type="text" value="{{localize_date start_date}}">
       </div>
