{{!
    Copyright (C) 2016 Google Inc.
    Licensed under http://www.apache.org/licenses/LICENSE-2.0 <see LICENSE file>
}}

{{!  multiple instances case }}
{{#is_subtree}}
{{^is_dashboard}}
  {{#with_page_object_as 'page_instance'}}
<<<<<<< HEAD
    {{^if_equals instance page_instance}}
      {{#with_direct_mappings_as 'mappings' page_instance instance}}
        {{#is_allowed_to_map page_instance instance join=true}}
        {{#if mappings.length}}
          {{#is_allowed_all 'delete' mappings}}
            <a href="javascript://" class="info-action unmap pull-right relevant-action" data-toggle="unmap" rel="tooltip" data-placement="left" data-original-title="Make Relevant">
              {{#mappings}}<span class="result" {{data 'result'}}></span>{{/mappings}}
              <i class="fa fa-check-square-o"></i>
=======
    {{^if_equals parent_instance page_instance}}
      {{#^if multiple_mapping_case}}
        {{#with_direct_mappings_as 'mappings' page_instance instance}}
          {{^if_equals page_instance instance}}
          {{#is_allowed_to_map page_instance instance join=true}}
          {{#if mappings.length}}
            {{#is_allowed_all 'delete' mappings}}
              <a href="javascript://" class="info-action unmap pull-right relevant-action" data-toggle="unmap" rel="tooltip" data-placement="left" data-original-title="Unmap">
                {{#mappings}}<span class="result" {{data 'result'}}></span>{{/mappings}}
                <i class="fa fa-check-square-o"></i>
              </a>
            {{/is_allowed_all}}
          {{else}}
            <a class="info-action pull-right map-to-page-object relevant-action" href="javascript://" {{#instance}}{{data 'instance'}}{{/instance}} rel="tooltip" data-placement="left" data-original-title="Map">
              <i class="fa fa-square-o"></i>
>>>>>>> 90f7e261
            </a>
          {{/is_allowed_all}}
        {{else}}
          <a class="info-action pull-right map-to-page-object relevant-action" href="javascript://" {{#instance}}{{data 'instance'}}{{/instance}} rel="tooltip" data-placement="left" data-original-title="Make Relevant">
            <i class="fa fa-square-o"></i>
          </a>
        {{/if}}
        {{/is_allowed_to_map}}
      {{/with_direct_mapping_as}}
    {{/if_equals}}
  {{/with_page_object_as}}
{{/is_dashboard}}
{{/is_subtree}}<|MERGE_RESOLUTION|>--- conflicted
+++ resolved
@@ -7,36 +7,18 @@
 {{#is_subtree}}
 {{^is_dashboard}}
   {{#with_page_object_as 'page_instance'}}
-<<<<<<< HEAD
     {{^if_equals instance page_instance}}
       {{#with_direct_mappings_as 'mappings' page_instance instance}}
         {{#is_allowed_to_map page_instance instance join=true}}
         {{#if mappings.length}}
           {{#is_allowed_all 'delete' mappings}}
-            <a href="javascript://" class="info-action unmap pull-right relevant-action" data-toggle="unmap" rel="tooltip" data-placement="left" data-original-title="Make Relevant">
+            <a href="javascript://" class="info-action unmap pull-right relevant-action" data-toggle="unmap" rel="tooltip" data-placement="left" data-original-title="Unmap">
               {{#mappings}}<span class="result" {{data 'result'}}></span>{{/mappings}}
               <i class="fa fa-check-square-o"></i>
-=======
-    {{^if_equals parent_instance page_instance}}
-      {{#^if multiple_mapping_case}}
-        {{#with_direct_mappings_as 'mappings' page_instance instance}}
-          {{^if_equals page_instance instance}}
-          {{#is_allowed_to_map page_instance instance join=true}}
-          {{#if mappings.length}}
-            {{#is_allowed_all 'delete' mappings}}
-              <a href="javascript://" class="info-action unmap pull-right relevant-action" data-toggle="unmap" rel="tooltip" data-placement="left" data-original-title="Unmap">
-                {{#mappings}}<span class="result" {{data 'result'}}></span>{{/mappings}}
-                <i class="fa fa-check-square-o"></i>
-              </a>
-            {{/is_allowed_all}}
-          {{else}}
-            <a class="info-action pull-right map-to-page-object relevant-action" href="javascript://" {{#instance}}{{data 'instance'}}{{/instance}} rel="tooltip" data-placement="left" data-original-title="Map">
-              <i class="fa fa-square-o"></i>
->>>>>>> 90f7e261
             </a>
           {{/is_allowed_all}}
         {{else}}
-          <a class="info-action pull-right map-to-page-object relevant-action" href="javascript://" {{#instance}}{{data 'instance'}}{{/instance}} rel="tooltip" data-placement="left" data-original-title="Make Relevant">
+          <a class="info-action pull-right map-to-page-object relevant-action" href="javascript://" {{#instance}}{{data 'instance'}}{{/instance}} rel="tooltip" data-placement="left" data-original-title="Map">
             <i class="fa fa-square-o"></i>
           </a>
         {{/if}}
