{{!
    Copyright (C) 2013 Google Inc., authors, and contributors <see AUTHORS file>
    Licensed under http://www.apache.org/licenses/LICENSE-2.0 <see LICENSE file>
    Created By: brad@reciprocitylabs.com
    Maintained By: brad@reciprocitylabs.com
}}

{{! dashboard object listing}}
<ul class="tree-structure new-tree">
  {{#each list}}
    <li class="tree-item role" data-model="true" {{data 'model'}}>
      <div class="item-main">
        <div class="item-wrap">
          {{{render '/static/mustache/base_objects/open_close.mustache' instance=instance}}}
          <div class="select">
            <div class="item-data">
              <div class="row-fluid">
                <div class="span4">
                  <div class="title tree-title-area">
                    {{name}}
                  </div>
                </div>
                <div class="span4">
                  <div class="email tree-title-area">
                    {{#if_match name '\\\\S'}}
                      {{#name}}
                        <span class="email">{{email}}</span>
                      {{/name}}
                    {{/if_match}}
                  </div>
                </div>
                <div class="span2">
                  {{#person_roles this "System|Admin"}}
                    {{#if roles.length}}
                      <li>
                        <div class="item-data">
                          <div class="tree-title-area">
                            <span class="role" title="{{#roles}}{{permission_summary}} {{/roles}}">
                              {{roles.0.permission_summary}}
                            </span>
                          </div>
                        </div>
                      </li>
                    {{else}}
                      <li>
                        <div class="item-data">
                          <div class="tree-title-area">
                            <span class="no-role">
                              No Access
                            </span>
                          </div>
                        </div>
                      </li>
                    {{/if}}
                  {{/person_roles}}
                </div>
                <div class="span2">
                  <div class="show-details">
                    <a href="/people/{{id}}">
                      <i class="fa fa-long-arrow-right"></i>
                    </a>
                  </div>
                </div>

              </div>
            </div><!-- item-data end -->
          </div><!-- select end -->
        </div><!-- item-wrap end -->
      </div><!-- item-main end -->

      <div class="tier-2-info item-content info">
        <div class="tier-2-info-content">

          <div class="details-wrap">
<<<<<<< HEAD
            <a class="btn btn-small btn-draft dropdown-toggle" href="#" data-toggle="dropdown"><i class="fa fa-cog"></i></a>
=======
            <a class="btn btn-small btn-draft dropdown-toggle" href="#" data-toggle="dropdown">
              <span class="bubble"></span>
              <span class="bubble"></span>
              <span class="bubble"></span>
            </a>
>>>>>>> 66d92f42
            <ul class="dropdown-menu" aria-labelledby="drop1" role="menu">
              <li>
                <a href="/people/{{id}}">
                  <i class="fa fa-long-arrow-right"></i>
                  View Profile Page
                </a>
              </li>
              {{#is_allowed 'create' 'delete' 'UserRole' context=parent_instance.context.id}}
                <li class="border">
                  <a href="javascript://" data-modal-class="modal-wide" data-placement="left" data-toggle="user-roles-modal-selector" data-modal-selector-options="user_roles" data-person_id="{{ id }}">
                    <i class="fa fa-key"></i>
                    <span>Edit Authorizations</span>
                  </a>
                </li>
              {{/is_allowed}}
              {{#is_allowed 'update' instance}}
                <li>
                  <a href="javascript://" data-object-plural="people" data-object-singular="Person" data-object-id="{{id}}" data-modal-class="modal-wide" data-placement="left" data-toggle="modal-ajax-form">
                    <i class="fa fa-pencil-square-o"></i>
                    <span>Edit Person</span>
                  </a>
                </li>
              {{/is_allowed}}
            </ul>
          </div>

          <div class="tier-content">
            {{#if_match name '\\\\S'}}
              {{#name}}
                <div class="row-fluid wrap-row">
                  <div class="span12">
                    <h6>Name</h6>
                    <h3>{{name}}</h3>
                  </div>
                </div>
              {{/name}}
            {{/if_match}}

            {{#if_match email '\\\\S'}}
              {{#email}}
                <div class="row-fluid wrap-row">
                  <div class="span12">
                    <h6>Email</h6>
                    <p>
                      <a href='mailto:{{email}}' target="_blank">
                        {{email}}
                      </a>
                    </p>
                  </div>
                </div>
              {{/email}}
            {{/if}}
            {{#if_match company '\\\\S'}}
              {{#company}}
                <div class="row-fluid wrap-row">
                  <div class="span12">
                    <h6>Company</h6>
                    {{company}}
                  </div>
                </div>
              {{/company}}
            {{/if_match}}
            <div class="row-fluid wrap-row">
              <div class="span12">
                <h6>Authorizations</h6>
                <p>
                  {{#person_roles this "System|Admin"}}
                    {{#if roles.length}}
                      {{#roles}}
                        <span class="role">
                          {{permission_summary}}
                        </span>
                      {{/roles}}
                    {{else}}
                      <li>
                        <div class="item-data">
                          <div class="tree-title-area">
                            <span class="no-role">
                              No Access
                            </span>
                          </div>
                        </div>
                      </li>
                    {{/if}}
                  {{/person_roles}}
                </p>
              </div>
            </div>
          </div>
          {{{render '/static/mustache/custom_attributes/info.mustache' instance=this}}}
        </div>
      </div><!-- tier 2 end -->
    </li>
  {{/each}}

  <li>
    {{#if has_prev_page}}
    <a href="javascript://" class="view-more-paging">
      Previous Page
    </a>
    {{/if}}

    {{#if has_next_page}}
    <a href="javascript://" class="pull-right view-more-paging" data-next="true">
      Next Page
    </a>
    {{/if}}
  </li>
</ul><|MERGE_RESOLUTION|>--- conflicted
+++ resolved
@@ -72,15 +72,11 @@
         <div class="tier-2-info-content">
 
           <div class="details-wrap">
-<<<<<<< HEAD
-            <a class="btn btn-small btn-draft dropdown-toggle" href="#" data-toggle="dropdown"><i class="fa fa-cog"></i></a>
-=======
             <a class="btn btn-small btn-draft dropdown-toggle" href="#" data-toggle="dropdown">
               <span class="bubble"></span>
               <span class="bubble"></span>
               <span class="bubble"></span>
             </a>
->>>>>>> 66d92f42
             <ul class="dropdown-menu" aria-labelledby="drop1" role="menu">
               <li>
                 <a href="/people/{{id}}">
