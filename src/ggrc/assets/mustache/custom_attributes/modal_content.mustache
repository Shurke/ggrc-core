{{!
    Copyright (C) 2014 Google Inc., authors, and contributors <see AUTHORS file>
    Licensed under http://www.apache.org/licenses/LICENSE-2.0 <see LICENSE file>
    Created By: anze@reciprocitylabs.com
    Maintained By: anze@reciprocitylabs.com
}}


{{#instance.class.is_custom_attributable}}
<custom-attributes instance="instance">
  <div class="hideable-holder bare">
    <div class="row-fluid">
      {{#instance.custom_attribute_definitions}}
      {{#with_value_for_id id}}

      <div class="{{^mandatory}}hidable{{/mandatory}} span6">
        <label>
          {{title}}
          {{#mandatory}}<span class="required">*</span>{{/mandatory}}
          {{#helptext}}<i class="grcicon-help-black" rel="tooltip" title="{{helptext}}"></i>{{/helptext}}
          <a href="javascript://" class="field-hide" tabindex="-1">hide</a>
        </label>
        {{#switch attribute_type}}
        {{#case 'Text'}}
          <input tabindex="20" class="input-block-level" value="{{value}}" placeholder="{{placeholder}}" name="custom_attributes.{{id}}" type="text">
        {{/case}}
        {{#case 'Rich Text'}}
          <div class="wysiwyg-area">
            <textarea tabindex="20" id="{{title}}" class="span12 double wysihtml5" name="custom_attributes.{{id}}" placeholder="{{placeholder}}">{{{value}}}</textarea>
          </div>
        {{/case}}
        {{#case 'Dropdown'}}
          <select class="input-block-level" name="custom_attributes.{{id}}" null-if-empty="null-if-empty" tabindex="20">
<<<<<<< HEAD
            <option value="" {{#if_equals "" value}}selected="true"{{/if_equals}}>---</option>
            {{#iterate_string multi_choice_options ','}}
              <option {{#if_equals iterator value}}selected="true"{{/if_equals}}>{{iterator}}</option>
=======
            <option value="">--</option>
            {{#iterate_string multi_choice_options ','}}
              <option {{!#if_equals iterator status}}selected="true"{{!/if_equals}}>{{iterator}}</option>
>>>>>>> 12f182f1
            {{/iterate}}
          </select>
        {{/case}}
        {{#case 'Checkbox'}}
          <div class="checkbox-area">
<<<<<<< HEAD
            <input tabindex="20" name="custom_attributes.{{id}}" type="checkbox"  {{#if_equals value "1"}}checked="checked"{{/if_equals}}>
=======
            <input tabindex="20" name="custom_attributes.{{id}}" type="checkbox">
>>>>>>> 12f182f1
          </div>
        {{/case}}
        {{#case 'Date'}}
        <div class="date-area">
<<<<<<< HEAD
          <input tabindex="20" name="custom_attributes.{{id}}" value="{{value}}" class="input-block-level date" name="start_date" data-toggle="datepicker" data-before="end_date" placeholder="MM/DD/YYYY" type="text" value="{{localize_date start_date}}">
=======
          <input tabindex="20" name="custom_attributes.{{id}}"  class="input-block-level date" name="start_date" data-toggle="datepicker" data-before="end_date" placeholder="MM/DD/YYYY" type="text" value="{{localize_date start_date}}">
>>>>>>> 12f182f1
        </div>
        {{/case}}
        {{/switch}}
      </div>
      {{/with_value_for_id}}
      {{/instance.custom_attribute_definitions}}
    </div>
  </div>
</custom-attributes>
{{/instance.class.is_custom_attributable}}<|MERGE_RESOLUTION|>--- conflicted
+++ resolved
@@ -9,11 +9,10 @@
 {{#instance.class.is_custom_attributable}}
 <custom-attributes instance="instance">
   <div class="hideable-holder bare">
+    {{#with_custom_attribute_definitions}}
     <div class="row-fluid">
-      {{#instance.custom_attribute_definitions}}
-      {{#with_value_for_id id}}
-
-      <div class="{{^mandatory}}hidable{{/mandatory}} span6">
+      {{#each loaded_definitions}}
+      <div class="hidable span6">
         <label>
           {{title}}
           {{#mandatory}}<span class="required">*</span>{{/mandatory}}
@@ -22,50 +21,38 @@
         </label>
         {{#switch attribute_type}}
         {{#case 'Text'}}
-          <input tabindex="20" class="input-block-level" value="{{value}}" placeholder="{{placeholder}}" name="custom_attributes.{{id}}" type="text">
+          <input tabindex="20" class="input-block-level" placeholder="{{placeholder}}" name="custom_attributes.{{id}}" type="text">
         {{/case}}
         {{#case 'Rich Text'}}
           <div class="wysiwyg-area">
-            <textarea tabindex="20" id="{{title}}" class="span12 double wysihtml5" name="custom_attributes.{{id}}" placeholder="{{placeholder}}">{{{value}}}</textarea>
+            <textarea tabindex="20" id="{{title}}" class="span12 double wysihtml5" name="custom_attributes.{{id}}" placeholder="{{placeholder}}"></textarea>
           </div>
         {{/case}}
         {{#case 'Dropdown'}}
           <select class="input-block-level" name="custom_attributes.{{id}}" null-if-empty="null-if-empty" tabindex="20">
-<<<<<<< HEAD
-            <option value="" {{#if_equals "" value}}selected="true"{{/if_equals}}>---</option>
-            {{#iterate_string multi_choice_options ','}}
-              <option {{#if_equals iterator value}}selected="true"{{/if_equals}}>{{iterator}}</option>
-=======
             <option value="">--</option>
             {{#iterate_string multi_choice_options ','}}
               <option {{!#if_equals iterator status}}selected="true"{{!/if_equals}}>{{iterator}}</option>
->>>>>>> 12f182f1
             {{/iterate}}
           </select>
         {{/case}}
         {{#case 'Checkbox'}}
           <div class="checkbox-area">
-<<<<<<< HEAD
-            <input tabindex="20" name="custom_attributes.{{id}}" type="checkbox"  {{#if_equals value "1"}}checked="checked"{{/if_equals}}>
-=======
             <input tabindex="20" name="custom_attributes.{{id}}" type="checkbox">
->>>>>>> 12f182f1
           </div>
         {{/case}}
         {{#case 'Date'}}
         <div class="date-area">
-<<<<<<< HEAD
-          <input tabindex="20" name="custom_attributes.{{id}}" value="{{value}}" class="input-block-level date" name="start_date" data-toggle="datepicker" data-before="end_date" placeholder="MM/DD/YYYY" type="text" value="{{localize_date start_date}}">
-=======
           <input tabindex="20" name="custom_attributes.{{id}}"  class="input-block-level date" name="start_date" data-toggle="datepicker" data-before="end_date" placeholder="MM/DD/YYYY" type="text" value="{{localize_date start_date}}">
->>>>>>> 12f182f1
         </div>
         {{/case}}
         {{/switch}}
       </div>
-      {{/with_value_for_id}}
-      {{/instance.custom_attribute_definitions}}
+      {{/loaded_definitions}}
     </div>
+    {{else}}
+      Loading Custom Attributes...<span  {{attach_spinner '{ "radius": 4, "length": 7, "width": 2 }' 'display:inline-block; top: -6px; left: 20px;' }}></span>
+    {{/with_custom_attribute_definitions}}
   </div>
 </custom-attributes>
 {{/instance.class.is_custom_attributable}}