--- conflicted
+++ resolved
@@ -7,11 +7,7 @@
 <li class="tree-item programs request-list rq-{{to_class instance.status}} {{#if_helpers '\
       #if_null' instance.assignee '\
       or #if_null' instance.objective '\
-<<<<<<< HEAD
          and #is_allowed' 'update' 'Objective' context=null}}rq-warning{{/if_helpers}}" data-object-id="{{instance.id}}" data-object-type="{{instance.class.table_singular}}">
-=======
-         and #is_allowed' 'update' 'Objective' context=null}}rq-warning{{/if_helpers}}" data-object-id="{{instance.id}}" data-object-type="{{instance.constructor.table_singular}}">
->>>>>>> d2054f7c
   <div class="item-main" {{#instance}}{{data 'model'}}{{/instance}} data-model="true">
     <a href="javascript://" class="openclose">
       <div class="row-fluid">
@@ -38,7 +34,7 @@
                 ^if' allow_mapping_or_creating '\
                 or ^is_allowed' 'update' instance '\
               ' _1_context=instance.context.id}}
-                <span class="black-font">{{firstnonempty assignee.name assignee.email ''}}</span>
+                {{{render '/static/mustache/people/popover.mustache' person=assignee}}}
               {{else}}
                 <input type="text" name="assignee.name" data-lookup="Person" class="span8 short-field" value="{{firstnonempty assignee.name assignee.email ''}}">
               {{/if_helpers}}
