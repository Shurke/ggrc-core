{{!
    Copyright (C) 2013 Google Inc., authors, and contributors <see AUTHORS file>
    Licensed under http://www.apache.org/licenses/LICENSE-2.0 <see LICENSE file>
    Created By: brad@reciprocitylabs.com
    Maintained By: brad@reciprocitylabs.com
}}
{{!div class="modal-body"}}
<div class="hideable-holder">
{{#instance}}
<form action="javascript://">
  {{> /static/mustache/base_objects/form_restore.mustache}}

  <div class="row-fluid">
    <div class="span6">
      <label>
        Request
        <span class="required">*</span>
      </label>
      <div class="wysiwyg-area">
        <textarea tabindex="1" id="request_description" class="span12 double wysihtml5" name="description" placeholder="State your request here..." autofocus>{{{description}}}</textarea>
      </div>
    </div>
    <div class="span3">
      <label>
        Request Type
        <span class="required">*</span>
      </label>
      {{#with_mapping 'responses' instance}}
      <select name="request_type" class="input-block-level" tabindex="2" {{#if responses.length}}disabled="true" readonly="true"{{/if}}>
        {{#iterate 'Documentation' 'Interview'}}
        <option value="{{iterator.toLowerCase}}" {{#if_equals iterator.toLowerCase instance.request_type}}selected="true"{{/if_equals}}>{{iterator}}</option>
        {{/iterate}}
      </select>
      {{/with_mapping}}
      <label>
        Requested On
        <span class="required">*</span>
      </label>
      <input tabindex="3" class="input-block-level date" name="requested_on" data-toggle="datepicker" data-before="due_on" placeholder="MM/DD/YYYY" type="text" value="{{localize_date requested_on}}">
    </div>
    <div class="span3">
      <div class="span12 hidable">
        <label>
          Status
          <a href="javascript://" class="field-hide">hide</a>
        </label>
        <div tabindex="4">
          <select class="input-block-level" name="status"
          {{#if_helpers '\
            #if_auditor' instance '\
            or #if' new_object_form '\
            ' _0_include_admin=false }}disabled="true"{{/if_helpers}}>
            {{#iterate 'Draft' 'Requested' 'Responded' 'Amended Request' 'Updated Response' 'Accepted'}}
            <option {{#if_equals iterator instance.status}}selected="true"{{/if_equals}}>{{iterator}}</option>
            {{/iterate}}
          </select>
        </div>
      </div>
      <div class="span12">
        <label>
          Due On
          <span class="required">*</span>
        </label>
        <input tabindex="5" class="input-block-level date" name="due_on" data-toggle="datepicker" data-after="requested_on" placeholder="MM/DD/YYYY" type="text" value="{{localize_date due_on}}">
      </div>
    </div>
  </div>

  <div class="row-fluid">
    {{#using audit=instance.audit}}
    {{#using audit_object=instance.audit_object}}
    {{#using audit_object_object=audit_object.auditable}}
    <div class="span6 hidable">
    {{#if_auditor instance include_admin=false}}
      &nbsp;
    {{else}}
      <label>
        {{audit.object_model.title_singular}}
        <a href="javascript://" class="field-hide">hide</a>
      </label>
      <i class="grcicon-{{audit.object_model.table_singular}}-color pull-left icon-field"></i>
      <div class="objective-selector">
        <input tabindex="6" type="text" name="audit_object_object.title" data-lookup="{{audit.object_type}}" class="span10 search-icon" value="{{firstnonempty audit_object_object.title ''}}" placeholder="Enter text to search for {{audit.object_type}}">
      </div>
    {{/if_auditor}}
    </div>
    {{/using}}
    {{/using}}
    {{/using}}

    <div class="span6">
      <label>
        Assignee
        <span class="required">*</span>
      </label>
      <i class="grcicon-person-green pull-left icon-field"></i>
      {{#using assignee=instance.assignee}}
      {{#if_can_reassign_request instance}}
        <div class="objective-selector">
<<<<<<< HEAD
          <input tabindex="7" type="text" name="assignee.email" class="span10 search-icon" data-lookup="Person" data-params="Person:is_enabled=1" placeholder="Enter text to search for Assignee" null-if-empty="true" value="{{firstnonempty assignee.email ''}}">
=======
          <input tabindex="6" type="text" name="assignee.email" class="span10 search-icon" data-lookup="Person" data-params="Person:is_enabled=1" placeholder="Enter text to search for Assignee" null-if-empty="true" value="{{firstnonempty assignee.email ''}}">
>>>>>>> 7300c9c2
        </div>
      {{else}}
        {{firstnonempty assignee.email ''}}
      {{/if_can_reassign_request}}
      {{/using}}
    </div>
  </div>

  <div class="row-fluid">
    <div class="span6 hidable">
      <label>
        Test
        <a href="javascript://" class="field-hide">hide</a>
      </label>
      <div class="wysiwyg-area">
        <textarea tabindex="8" id="test_description" class="span12 double wysihtml5" name="test" placeholder="Enter Test">{{{test}}}</textarea>
      </div>
    </div>
    <div class="span6 hidable">
      <label>
        Notes
        <a href="javascript://" class="field-hide">hide</a>
      </label>
      <div class="wysiwyg-area">
        <textarea tabindex="9" id="notes_description" class="span12 double wysihtml5" name="notes" placeholder="Enter Notes">{{{notes}}}</textarea>
      </div>
    </div>
  </div>
  <div class="row-fluid">
    <div class="span6 hidable">
      <label>
        Code
        <i class="grcicon-help-black" rel="tooltip" title="The gGRC application will automatically provide codes for new objects.  If you would like to override this feature you may manually enter a code of your choosing.  You should have a specific reason for doing this."></i>
        <a href="javascript://" class="field-hide">hide</a>
      </label>
      <input tabindex="10" class="input-block-level" name="slug" placeholder="REQUEST-XXX" type="text" value="{{slug}}">
    </div>
  </div>

  {{#using audit=instance.audit}}
  <input type="hidden" name="audit.id" value="{{audit.id}}">
  {{/using}}
</form>
{{/instance}}
</div><|MERGE_RESOLUTION|>--- conflicted
+++ resolved
@@ -97,11 +97,7 @@
       {{#using assignee=instance.assignee}}
       {{#if_can_reassign_request instance}}
         <div class="objective-selector">
-<<<<<<< HEAD
           <input tabindex="7" type="text" name="assignee.email" class="span10 search-icon" data-lookup="Person" data-params="Person:is_enabled=1" placeholder="Enter text to search for Assignee" null-if-empty="true" value="{{firstnonempty assignee.email ''}}">
-=======
-          <input tabindex="6" type="text" name="assignee.email" class="span10 search-icon" data-lookup="Person" data-params="Person:is_enabled=1" placeholder="Enter text to search for Assignee" null-if-empty="true" value="{{firstnonempty assignee.email ''}}">
->>>>>>> 7300c9c2
         </div>
       {{else}}
         {{firstnonempty assignee.email ''}}
