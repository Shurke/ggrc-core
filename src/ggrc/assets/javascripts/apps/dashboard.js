/*!
    Copyright (C) 2013 Google Inc., authors, and contributors <see AUTHORS file>
    Licensed under http://www.apache.org/licenses/LICENSE-2.0 <see LICENSE file>
    Created By: brad@reciprocitylabs.com
    Maintained By: brad@reciprocitylabs.com
*/

//= require controllers/resize_widgets_controller
//= require controllers/sortable_widgets_controller
//= require controllers/dashboard_widgets
//= require models/simple_models
//= require controls/control
//= require sections/section
//= require pbc/system

(function(namespace, $) {

var sort_by_name_email = function(list) {
  return new list.constructor(can.makeArray(list).sort(function(a,b) {
    a = a.person || a;
    b = b.person || b;
    a = (can.trim(a.name) || can.trim(a.email)).toLowerCase();
    b = (can.trim(b.name) || can.trim(b.email)).toLowerCase();
    if (a > b) return 1;
    if (a < b) return -1;
    return 0;
  }));
};

var admin_list_descriptors = {
  "people" : {
      model : CMS.Models.Person
    , roles: new can.Observe.List()
    , init : function() {
        var self = this;
        CMS.Models.Role.findAll({ scope__in: "System,Admin" }).done(function(roles) {
          self.roles.replace(sort_by_name_email(roles));
        });
      }
    , object_display : "People"
    , tooltip_view : "/static/mustache/people/object_tooltip.mustache"
    , header_view : "/static/mustache/people/filters.mustache"
    , list_view : "/static/mustache/people/object_list.mustache"
    , fetch_post_process : sort_by_name_email
  }
  , "roles" : {
      model : CMS.Models.Role
    , extra_params : { scope__in: "System,Admin,Private Program" }
    , object_category : "governance"
    , object_display : "Roles"
    , list_view : "/static/mustache/roles/object_list.mustache"
    , fetch_post_process : sort_by_name_email
  }
  , "events" : {
      model : CMS.Models.Event
    , object_category : "governance"
    , object_display : "Events"
    , list_view : "/static/mustache/events/object_list.mustache"
  }
};

$(function() {
var admin_widgets = new GGRC.WidgetList("ggrc_admin", {
  admin : {
    "people_list" : {
        "model" : CMS.Models.Person
      , "content_controller": GGRC.Controllers.ListView
      , "content_controller_options": admin_list_descriptors["people"]
      , "widget_id" : "people_list"
      , "widget_icon" : "person"
      , "show_filter" : false
      , widget_name: function() {
        return "People";
      }
      , widget_info : function() {
        return "";
      }
    }
    , "roles_list" : {
        "model" : CMS.Models.Role
      , "content_controller": GGRC.Controllers.ListView
      , "content_controller_options": admin_list_descriptors["roles"]
      , "widget_id" : "roles_list"
      , "widget_icon" : "role"
      , "show_filter" : false
      , widget_name: function() {
        return "Roles";
      }
      , widget_info : function() {
        return "";
      }
    }
    , "events_list" : {
        "model" : CMS.Models.Event
      , "content_controller": GGRC.Controllers.ListView
      , "content_controller_options": admin_list_descriptors["events"]
      , "widget_id" : "events_list"
      , "widget_icon" : "event"
      , widget_name: function() {
        return "Events";
      }
      , widget_info : function() {
        return "";
      }
    }
  }
});


    var $area = $('.area').first()
      , instance
      , model_name
      , extra_page_options
      ;

    extra_page_options = {
        Program: {
            header_view: GGRC.mustache_path + "/programs/page_header.mustache"
          , page_title: function(controller) {
              return "GRC Program: " + controller.options.instance.title;
            }

        }
      , Person: {
            header_view: GGRC.mustache_path + "/people/page_header.mustache"
          , page_title: function(controller) {
              var instance = controller.options.instance;
              return /dashboard/.test(window.location)
                ? "GRC: My Work"
                : "GRC Profile: " + (instance.name && instance.name.trim()) || (instance.email && instance.email.trim());
            }

        }
    };

    if (/^\/\w+\/\d+($|\?|\#)/.test(window.location.pathname) || /^\/dashboard/.test(window.location.pathname)) {
    //if (/\w+\/\d+($|\?|\#)/.test(window.location) || /dashboard/.test(window.location)) {
      instance = GGRC.page_instance();
      model_name = instance.constructor.shortName;

<<<<<<< HEAD
      var defaults = can.reduce(GGRC.WidgetList.get_widget_list_for(model_name), function(a, b, i) {
        return a.concat([i]);
      }, []);
=======
      // Ensure each extension has had a chance to initialize widgets
      can.each(GGRC.extensions, function(extension) {
        if (extension.init_widgets)
          extension.init_widgets();
      });
>>>>>>> 3028c11c

      $area.cms_controllers_page_object($.extend({
          //model_descriptors: model_descriptors
        /*,*/ widget_descriptors: GGRC.WidgetList.get_widget_list_for(model_name)
        , default_widgets: defaults || GGRC.default_widgets || []
        , instance: GGRC.page_instance()
        , header_view: GGRC.mustache_path + "/base_objects/page_header.mustache"
        , page_title: function(controller) {
            return controller.options.instance.title;
          }
        , page_help: function(controller) {
            return controller.options.instance.constructor.table_singular;
          }
        }, extra_page_options[model_name]));
    } else if (/^\/admin\/?$/.test(window.location.pathname)) {
      $area.cms_controllers_dashboard({
          widget_descriptors: GGRC.WidgetList.get_widget_list_for("admin")
        , menu_tree_spec: GGRC.admin_menu_spec
        , default_widgets : ["people_list", "roles_list", "events_list"]
      });
    } else {
      $area.cms_controllers_dashboard({
        widget_descriptors: GGRC.widget_descriptors,
        default_widgets : GGRC.default_widgets
      });
    }


  $("body").on("click", ".note-trigger, .edit-notes", function(ev) {
    ev.stopPropagation();
    var $object = $(ev.target).closest("[data-object-id]")
    , type = $object.data("object-type")
    , notes_model = widget_descriptors[type].model
    , sec;

    $(ev.target).closest(".note").cms_controllers_section_notes({
      section_id : $object.data("object-id") || (/\d+$/.exec(window.location.pathname) || [null])[0]
      , model_class : notes_model
    });
  });
});

})(this, jQuery);<|MERGE_RESOLUTION|>--- conflicted
+++ resolved
@@ -138,17 +138,14 @@
       instance = GGRC.page_instance();
       model_name = instance.constructor.shortName;
 
-<<<<<<< HEAD
       var defaults = can.reduce(GGRC.WidgetList.get_widget_list_for(model_name), function(a, b, i) {
         return a.concat([i]);
       }, []);
-=======
       // Ensure each extension has had a chance to initialize widgets
       can.each(GGRC.extensions, function(extension) {
         if (extension.init_widgets)
           extension.init_widgets();
       });
->>>>>>> 3028c11c
 
       $area.cms_controllers_page_object($.extend({
           //model_descriptors: model_descriptors
