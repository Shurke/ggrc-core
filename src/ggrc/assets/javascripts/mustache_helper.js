--- conflicted
+++ resolved
@@ -1000,12 +1000,8 @@
   }
 
   function finish() {
-<<<<<<< HEAD
-    options.contexts.unshift(frame);
-    return options.fn(options.contexts);
-=======
-    return options.fn($.extend([], options.contexts, options.contexts.concat([frame])));
->>>>>>> 1c05ae97
+    return options.fn(
+        $.extend([], options.contexts, options.contexts.concat([frame])));
   }
 
   return defer_render('span', finish, refresh_queue.trigger());
