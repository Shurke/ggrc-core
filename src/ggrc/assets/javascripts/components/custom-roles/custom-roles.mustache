--- conflicted
+++ resolved
@@ -27,11 +27,7 @@
             {title}="title"
             {people}="people"
             {instance}="instance"
-<<<<<<< HEAD
-            {is-readonly}="isReadonly"
-=======
             {read-only}="readOnly"
->>>>>>> 6c75d01d
             {updatable-group-id}="updatableGroupId">
               <div>
                   <editable-people-group
