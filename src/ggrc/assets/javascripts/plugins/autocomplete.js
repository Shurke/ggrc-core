--- conflicted
+++ resolved
@@ -293,7 +293,6 @@
           context.attr('scroll_op_in_progress', true);
           context.attr('items_loading', true);
           this.source(this.last_request, function (items) {
-<<<<<<< HEAD
             var listItems = context.attr('items');
             context.attr('oldLen', listItems.length);
             listItems.push.apply(listItems, can.map(items, function (item) {
@@ -304,17 +303,6 @@
               context.attr('scroll_op_in_progress', false);
             });
           });
-=======
-            context.items.push.apply(context.items, can.map(items,
-              function (el) {
-                return el.item;
-              }));
-            context.removeAttr('items_loading');
-            setTimeout(function () {
-              this.scroll_op_in_progress = undefined;
-            }.bind(this), 10);
-          }.bind(this));
->>>>>>> 90f7e261
         }.bind(this));
 
       can.view.render(GGRC.mustache_path + template,
