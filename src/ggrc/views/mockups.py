# Copyright (C) 2015 Google Inc., authors, and contributors <see AUTHORS file>
# Licensed under http://www.apache.org/licenses/LICENSE-2.0 <see LICENSE file>
# Created By: miha@reciprocitylabs.com
# Maintained By: miha@reciprocitylabs.com

from ggrc.app import app
from ggrc.login import login_required
from flask import render_template
from ggrc import settings


def init_mockup_views():

  # Do not load mockup views in production
  if settings.PRODUCTION:
    return

  @app.route("/mockups/request")
  @login_required
  def mockup_request():
<<<<<<< HEAD
    return render_template("mockups/base.haml")
=======
    return render_template("mockups/request.haml")
>>>>>>> 92a548f7

  @app.route("/mockups/assessor")
  @login_required
  def mockup_assessor():
<<<<<<< HEAD
    return render_template("mockups/base-assessor.haml")
=======
    return render_template("mockups/assessor.haml")
>>>>>>> 92a548f7
<|MERGE_RESOLUTION|>--- conflicted
+++ resolved
@@ -18,17 +18,9 @@
   @app.route("/mockups/request")
   @login_required
   def mockup_request():
-<<<<<<< HEAD
-    return render_template("mockups/base.haml")
-=======
     return render_template("mockups/request.haml")
->>>>>>> 92a548f7
 
   @app.route("/mockups/assessor")
   @login_required
   def mockup_assessor():
-<<<<<<< HEAD
-    return render_template("mockups/base-assessor.haml")
-=======
-    return render_template("mockups/assessor.haml")
->>>>>>> 92a548f7
+    return render_template("mockups/assessor.haml")