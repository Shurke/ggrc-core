--- conflicted
+++ resolved
@@ -7,12 +7,9 @@
 from collections import namedtuple
 from flask import request, flash, session, url_for, redirect, g
 from flask.views import View
-<<<<<<< HEAD
 from ggrc.extensions import get_extension_modules
-=======
 from urlparse import urlparse, urlunparse
 import urllib
->>>>>>> 0df16ade
 from ggrc.app import app
 from ggrc.rbac import permissions
 from ggrc.login import get_current_user
