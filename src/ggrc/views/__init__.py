--- conflicted
+++ resolved
@@ -2,25 +2,16 @@
 # Licensed under http://www.apache.org/licenses/LICENSE-2.0 <see LICENSE file>
 # Created By: dan@reciprocitylabs.com
 # Maintained By: miha@reciprocitylabs.com
-
-"""ggrc.views
-Handle non-RESTful views, e.g. routes which return HTML rather than JSON
-"""
 
 import json
 from flask import flash
 from flask import g
 from flask import render_template
 from flask import url_for
-<<<<<<< HEAD
 from werkzeug.exceptions import Forbidden
 
 from ggrc import models
 from ggrc import settings
-=======
-from ggrc import settings
-from ggrc.extensions import get_extension_modules
->>>>>>> 85ee88be
 from ggrc.app import app
 from ggrc.app import db
 from ggrc.builder.json import publish
@@ -31,7 +22,6 @@
 from ggrc.fulltext.recordbuilder import model_is_indexed
 from ggrc.login import get_current_user
 from ggrc.login import login_required
-<<<<<<< HEAD
 from ggrc.models import all_models
 from ggrc.models.background_task import create_task
 from ggrc.models.background_task import make_task_response
@@ -45,23 +35,12 @@
 from ggrc.views.common import RedirectedPolymorphView
 from ggrc.views.registry import object_view
 
-=======
-from ggrc.services.common import as_json, inclusion_filter
-from ggrc.builder.json import publish, publish_representation
-from ggrc.views.converters import *  # necessary for import endpoints
-from werkzeug.exceptions import Forbidden
-from . import filters
-from .registry import object_view
-from ggrc.models.background_task import (
-    queued_task, create_task, make_task_response
-)
-from ggrc.models.custom_attribute_definition import CustomAttributeDefinition
->>>>>>> 85ee88be
-
+
+"""ggrc.views
+Handle non-RESTful views, e.g. routes which return HTML rather than JSON
+"""
 
 # Needs to be secured as we are removing @login_required
-
-
 @app.route("/_background_tasks/reindex", methods=["POST"])
 @queued_task
 def reindex(_):
@@ -120,13 +99,9 @@
   return as_json(result)
 
 
-<<<<<<< HEAD
-@app.context_processor
-def base_context():
-=======
 def get_attributes_json():
   """Get a list of all custom attribute definitions"""
-  attrs = CustomAttributeDefinition.eager_query().all()
+  attrs = models.CustomAttributeDefinition.eager_query().all()
   published = []
   for attr in attrs:
     published.append(publish_representation(publish(attr)))
@@ -136,21 +111,15 @@
 @app.context_processor
 def base_context():
   """Gets the base context"""
-  from ggrc.models import get_model
->>>>>>> 85ee88be
   return dict(
       get_model=models.get_model,
       permissions_json=get_permissions_json,
       permissions=permissions,
       config_json=get_config_json,
       current_user_json=get_current_user_json,
-<<<<<<< HEAD
-  )
-
-=======
       attributes_json=get_attributes_json,
   )
->>>>>>> 85ee88be
+
 
 # Actual HTML-producing routes
 #
@@ -161,22 +130,12 @@
   """The initial entry point of the app
   """
   if not settings.PRODUCTION:
-<<<<<<< HEAD
-    flash(u'WARNING - This is not the production instance of the GGRC '
-          'application.',
-          'alert alert-warning')
-    flash(u'Company confidential, sensitive or personally identifiable '
-          'information *MUST NOT* be entered or stored here. For any '
-          'questions, please contact your administrator.',
-          'alert alert-warning')
-=======
     flash(u"""<b>WARNING</b> - This is not the production instance
               of the GGRC application.<br><br>
               Company confidential, sensitive or personally identifiable
               information <b>*MUST NOT*</b> be entered or stored here.
               For any questions, please contact your administrator.""",
           "alert alert-warning")
->>>>>>> 85ee88be
   return render_template("welcome/index.haml")
 
 
@@ -196,7 +155,6 @@
     yield query.order_by('id').limit(chunk_size).offset(offset).all()
 
 
-
 @app.route("/admin/reindex", methods=["POST"])
 @login_required
 def admin_reindex():
@@ -204,17 +162,10 @@
   """
   if not permissions.is_allowed_read("/admin", None, 1):
     raise Forbidden()
-<<<<<<< HEAD
-  tq = create_task("reindex", url_for(reindex.__name__), reindex)
-  return tq.make_response(app.make_response(("scheduled %s" % tq.name,
-                                             200,
-                                             [('Content-Type', 'text/html')])))
-=======
   task_queue = create_task("reindex", url_for(reindex.__name__), reindex)
   return task_queue.make_response(
       app.make_response(("scheduled %s" % task_queue.name, 200,
                          [('Content-Type', 'text/html')])))
->>>>>>> 85ee88be
 
 
 @app.route("/admin")
@@ -234,12 +185,7 @@
 
 
 def contributed_object_views():
-<<<<<<< HEAD
-=======
   """Contributed object views"""
-  from ggrc import models
-  from .common import RedirectedPolymorphView
->>>>>>> 85ee88be
 
   return [
       object_view(models.BackgroundTask),
@@ -293,11 +239,7 @@
 
 
 def init_all_views(app):
-<<<<<<< HEAD
-
-=======
   """Inits all views defined in the core module and submodules"""
->>>>>>> 85ee88be
   for entry in all_object_views():
     entry.service_class.add_to(
         app,
@@ -313,250 +255,6 @@
       ext_extra_views(app)
 
 
-<<<<<<< HEAD
-=======
-# Mockups HTML pages are listed here
-@app.route("/mockups/v1.0/program.html")
-@login_required
-def mockup():
-  """The mockup program guide page
-  """
-  return render_template("mockups/v1.0/program.html")
-
-
-@app.route("/mockups/v1.0/assessment.html")
-@login_required
-def assessments():
-  """The assessments guide page
-  """
-  return render_template("mockups/v1.0/assessment.html")
-
-
-@app.route("/mockups/v1.0/assessment-start.html")
-@login_required
-def assessments_start():
-  """The assessment start guide page
-  """
-  return render_template("mockups/v1.0/assessment-start.html")
-
-
-@app.route("/mockups/v1.0/object.html")
-@login_required
-def assessments_object():
-  """The assessment object guide page
-  """
-  return render_template("mockups/v1.0/object.html")
-
-
-@app.route("/mockups/v1.0/object-final.html")
-@login_required
-def assessments_object_final():
-  """The assessment object final guide page
-  """
-  return render_template("mockups/v1.0/object-final.html")
-
-
-@app.route("/mockups/v1.0/my-work.html")
-@login_required
-def assessments_my_work():
-  """The assessment my work guide page
-  """
-  return render_template("mockups/v1.0/my-work.html")
-
-
-@app.route("/mockups/assessments_grid")
-@login_required
-def assessments_grid():
-  """The assessments grid guide page
-  """
-  return render_template("mockups/assessments-grid.html")
-
-
-@app.route("/mockups/v1.1/index.html")
-@login_required
-def workflow_assessment():
-  """The workflow assessment guide page
-  """
-  return render_template("mockups/v1.1/index.html")
-
-
-@app.route("/mockups/v1.1/workflow.html")
-@login_required
-def workflow_info():
-  """The workflow info guide page
-  """
-  return render_template("mockups/v1.1/workflow.html")
-
-
-@app.route("/mockups/rapid-data-entry/index.html")
-@login_required
-def rapid_data_entry():
-  """Rapid data entry mockup
-  """
-  return render_template("mockups/rapid-data-entry/index.html")
-
-
-@app.route("/mockups/custom-attributes/index.html")
-@login_required
-def custom_attributes():
-  """Custom attributes mockup
-  """
-  return render_template("mockups/custom-attributes/index.html")
-
-
-@app.route("/mockups/data-grid/")
-@login_required
-def reporting():
-  """Reporting mockup
-  """
-  return render_template("mockups/data-grid/index.html")
-
-
-@app.route("/mockups/dashboard-ui/index.html")
-@login_required
-def dashboard_ui():
-  """Dashboard UI UX mockup
-  """
-  return render_template("mockups/dashboard-ui/index.html")
-
-
-@app.route("/mockups/dashboard-ui/object.html")
-@login_required
-def object_ui():
-  """Object UI UX mockup
-  """
-  return render_template("mockups/dashboard-ui/object.html")
-
-
-@app.route("/mockups/dashboard-ui/tree.html")
-@login_required
-def tree_ui():
-  """Tree UI UX mockup
-  """
-  return render_template("/mockups/dashboard-ui/tree.html")
-
-
-@app.route("/mockups/dashboard-ui/workflow.html")
-@login_required
-def workflow_ui():
-  """Workflow UI UX mockup
-  """
-  return render_template("/mockups/dashboard-ui/workflow.html")
-
-
-@app.route("/mockups/dashboard-ui/workflow-info.html")
-@login_required
-def workflow_info_ui():
-  """Workflow info UI UX mockup
-  """
-  return render_template("/mockups/dashboard-ui/workflow-info.html")
-
-
-@app.route("/mockups/dashboard-ui/workflow-people.html")
-@login_required
-def workflow_people_ui():
-  """Workflow people UI UX mockup
-  """
-  return render_template("/mockups/dashboard-ui/workflow-people.html")
-
-
-@app.route("/mockups/dashboard-ui/audit.html")
-@login_required
-def audit_ui():
-  """Audit UI UX mockup
-  """
-  return render_template("/mockups/dashboard-ui/audit.html")
-
-
-@app.route("/mockups/dashboard-ui/audit-info.html")
-@login_required
-def audit_info_ui():
-  """Audit info UI UX mockup
-  """
-  return render_template("/mockups/dashboard-ui/audit-info.html")
-
-
-@app.route("/mockups/dashboard-ui/audit-people.html")
-@login_required
-def audit_people_ui():
-  """Audit people UI UX mockup
-  """
-  return render_template("/mockups/dashboard-ui/audit-people.html")
-
-
-@app.route("/mockups/audit-revamp/info.html")
-@login_required
-def audit_info_revamp():
-  """Audit info revamp mockup
-  """
-  return render_template("/mockups/audit-revamp/info.html")
-
-
-@app.route("/mockups/audit-revamp/issues.html")
-@login_required
-def audit_info_issues_revamp():
-  """Audit info issues revamp mockup
-  """
-  return render_template("/mockups/audit-revamp/issues.html")
-
-
-@app.route("/mockups/audit-3.0/")
-@login_required
-def audit_3_0():
-  """Audit 3.0 mockup
-  """
-  return render_template("/mockups/audit-3.0/info.html")
-
-
-@app.route("/mockups/audit-3.0/control-assessment.html")
-@login_required
-def audit_3_0_ca():
-  """Audit 3.0 CA mockup
-  """
-  return render_template("/mockups/audit-3.0/control-assessment.html")
-
-
-@app.route("/mockups/import/")
-@login_required
-def import_redesign():
-  """Import prototype
-  """
-  return render_template("/mockups/import/index.html")
-
-
-@app.route("/mockups/export/")
-@login_required
-def export_redesign():
-  """Export prototype
-  """
-  return render_template("/mockups/export/index.html")
-
-
-@app.route("/mockups/export-object/")
-@login_required
-def export_object_redesign():
-  """Export object prototype
-  """
-  return render_template("/mockups/export/object.html")
-
-
-@app.route("/mockups/data-grid/export-object.html")
-@login_required
-def data_grid_export_object():
-  """Data grid export object mockup
-  """
-  return render_template("mockups/data-grid/export-object.html")
-
-
-@app.route("/mockups/risk-assessment")
-@login_required
-def risk_assessment_redesign():
-  """Risk Assessment mockup
-  """
-  return render_template("/mockups/risk-assessment/index.html")
-
-
->>>>>>> 85ee88be
 @app.route("/permissions")
 @login_required
 def user_permissions():
