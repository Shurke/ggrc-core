# Copyright (C) 2015 Google Inc., authors, and contributors <see AUTHORS file>
# Licensed under http://www.apache.org/licenses/LICENSE-2.0 <see LICENSE file>
# Created By: miha@reciprocitylabs.com
# Maintained By: miha@reciprocitylabs.com

from sqlalchemy import and_
from sqlalchemy import not_
from sqlalchemy import or_

from ggrc.models.reflection import AttributeInfo
from ggrc.models.relationship_helper import RelationshipHelper
from ggrc.converters import get_importables


class QueryHelper(object):

  """ Helper class for handling request queries

  Primary use for this class is to get list of object ids for each object
  defined in the query. All object ids must pass the query filters if they
  are defined.

  query object = [
    {
      object_name: search class name,
      filters: {
        relevant_filters:
          these filters will return all ids of the "search class name" object
          that are mapped to objects defined in the dictionary insde the list.
          [ list of filters joined by OR expression
            [ list of filters joined by AND expression
              {
                "object_name": class of relevant object,
                "slugs": list of relevant object slugs,
                        optional and if exists will be converted into ids
                "ids": list of relevant object ids
              }
            ]
          ],
        object_filters: {
          TODO: allow filtering by title, description and other object fields
        }
      }
    }
  ]
  """

  def __init__(self, query):
    importable = get_importables()
    self.object_map = {o.__name__: o for o in importable.values()}
    self.query = self.clean_query(query)
    self.set_attr_name_map()

  def set_attr_name_map(self):
    """ build a map for attributes names and display names

    Dict containing all display_name to attr_name mappings
    for all objects used in the current query
    Example:
        { Program: {"Program URL": "url", "Code": "slug", ...} ...}
    """
    self.attr_name_map = {}
    for object_query in self.query:
      object_name = object_query["object_name"]
      object_class = self.object_map[object_name]
      aliases = AttributeInfo.gather_aliases(object_class)
      self.attr_name_map[object_class] = {}
      for key, value in aliases.items():
        filter_by = None
        if type(value) is dict:
          filter_name = value.get("filter_by", None)
          if filter_name is not None:
            filter_by = getattr(object_class, filter_name, None)
          value = value["display_name"]
        if value:
          self.attr_name_map[object_class][value.lower()] = (key.lower(),
                                                             filter_by)

  def clean_query(self, query):
    """ sanitize the query object """
    for object_query in query:
      filters = object_query.get("filters", {}).get("expression")
      self.clean_filters(filters)
    return query

  def clean_filters(self, expression):
    """ prepair the filter expression for building the query """
    if not expression or type(expression) != dict:
      return
    slugs = expression.get("slugs")
    if slugs:
      ids = expression.get("ids", [])
      ids.extend(self.slugs_to_ids(expression["object_name"], slugs))
      expression["ids"] = ids
    expression["ids"] = map(int, expression.get("ids", []))
    self.clean_filters(expression.get("left"))
    self.clean_filters(expression.get("right"))

  def get_ids(self):
    """ get list of objects and their ids according to the query

    Returns:
      list of dicts: same query as the input with all ids that match the filter
    """
    for object_query in self.query:
      object_query["ids"] = self.get_object_ids(object_query)
    return self.query

  def get_object_ids(self, object_query):
    """ get a set of object ids described in the filters """
    object_name = object_query["object_name"]
    expression = object_query.get("filters", {}).get("expression")

    if expression is None:
      return set()
    object_class = self.object_map[object_name]

    def build_expression(exp):
      if "op" not in exp:
        return None
      def relevant():
        query = (self.query[exp["ids"][0]]
                 if exp["object_name"] == "__previous__" else exp)
        return object_class.id.in_(
            RelationshipHelper.get_ids_related_to(
                object_name,
                query["object_name"],
                query["ids"],
            )
        )

      text_search = lambda: or_(
          *(getattr(object_class, field).ilike("%{}%".format(exp["text"]))
            for field in object_query.get("fields", []))
      )

      def with_left(p):
        key = exp["left"].lower()
        key, filter_by = self.attr_name_map[object_class].get(key, (key, None))
        if hasattr(filter_by, "__call__"):
          return filter_by(p)
        else:
<<<<<<< HEAD
          attr = getattr(object_class, key, None)
          if attr is None:
            raise Exception("Bad search query: object '{}' does not have "
                            "attribute '{}'.".format(object_class.__name__, key))
          return p(attr)

      lift_bin = lambda f: f(build_expression(exp["left"]),
                             build_expression(exp["right"]))

      ops = {
        "AND": lambda: lift_bin(and_),
        "OR": lambda: lift_bin(or_),
        "=": lambda: with_left(lambda l: l == exp["right"]),
        "!=": lambda: not_(with_left(lambda l: l == exp["right"])),
        "~": lambda: with_left(lambda l: l.ilike("%{}%".format(exp["right"]))),
        "!~": lambda: not_(with_left(lambda l: l.ilike("%{}%".format(exp["right"])))),
        "relevant": relevant,
        "text_search": text_search
      }

      return ops.get(exp["op"]["name"], lambda: None)()
=======
          return object_class.id.in_(
              RelationshipHelper.get_ids_related_to(
                  object_name,
                  exp["object_name"],
                  exp["ids"],
              )
          )
      elif exp["op"]["name"] == "text_search":
        text_exp = None
        for field in object_query.get("fields", []):
          if not hasattr(object_class, field):
            continue
          text_exp = or_(text_exp, getattr(object_class, field)
                         .ilike("%{}%".format(exp["text"])))
        return text_exp

      return None
>>>>>>> 7d7a40b3

    query = object_class.query
    filter_expression = build_expression(expression)
    if filter_expression is not None:
      query = query.filter(filter_expression)
    objects = query.all()
    object_ids = [o.id for o in query.all()]
    return object_ids

  def slugs_to_ids(self, object_name, slugs):
    object_class = self.object_map.get(object_name)
    if not object_class:
      return []
    ids = [c.id for c in object_class.query.filter(
        object_class.slug.in_(slugs)).all()]
    return ids<|MERGE_RESOLUTION|>--- conflicted
+++ resolved
@@ -131,7 +131,8 @@
 
       text_search = lambda: or_(
           *(getattr(object_class, field).ilike("%{}%".format(exp["text"]))
-            for field in object_query.get("fields", []))
+            for field in object_query.get("fields", [])
+            if hasattr(object_class, field))
       )
 
       def with_left(p):
@@ -140,7 +141,6 @@
         if hasattr(filter_by, "__call__"):
           return filter_by(p)
         else:
-<<<<<<< HEAD
           attr = getattr(object_class, key, None)
           if attr is None:
             raise Exception("Bad search query: object '{}' does not have "
@@ -162,25 +162,6 @@
       }
 
       return ops.get(exp["op"]["name"], lambda: None)()
-=======
-          return object_class.id.in_(
-              RelationshipHelper.get_ids_related_to(
-                  object_name,
-                  exp["object_name"],
-                  exp["ids"],
-              )
-          )
-      elif exp["op"]["name"] == "text_search":
-        text_exp = None
-        for field in object_query.get("fields", []):
-          if not hasattr(object_class, field):
-            continue
-          text_exp = or_(text_exp, getattr(object_class, field)
-                         .ilike("%{}%".format(exp["text"])))
-        return text_exp
-
-      return None
->>>>>>> 7d7a40b3
 
     query = object_class.query
     filter_expression = build_expression(expression)
