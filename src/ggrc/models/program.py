--- conflicted
+++ resolved
@@ -63,10 +63,5 @@
     query = super(Program, cls).eager_query()
     return cls.eager_inclusions(query, Program._include_links).options(
         orm.subqueryload_all('program_directives.directive'),
-<<<<<<< HEAD
-        orm.subqueryload('audits'),
-        orm.subqueryload_all('program_controls.control'))
-=======
         #orm.joinedload('program_controls'),
-        orm.subqueryload('cycles'))
->>>>>>> 1da67bd4
+        orm.subqueryload('audits'))