# Copyright (C) 2013 Google Inc., authors, and contributors <see AUTHORS file>
# Licensed under http://www.apache.org/licenses/LICENSE-2.0 <see LICENSE file>
# Created By: david@reciprocitylabs.com
# Maintained By: vraj@reciprocitylabs.com

from ggrc import db
from sqlalchemy.ext.declarative import declared_attr
from sqlalchemy.orm import validates
from .associationproxy import association_proxy
from .categorization import Categorizable
from .mixins import (
    deferred, BusinessObject, Hierarchical, Timeboxed,
    )
from .object_document import Documentable
from .object_person import Personable
from .reflection import PublishOnly
from .utils import validate_option

CATEGORY_CONTROL_TYPE_ID = 100
CATEGORY_ASSERTION_TYPE_ID = 102

class ControlCategorized(Categorizable):
  @declared_attr
  def categorizations(cls):
    return cls._categorizations(
        'categorizations', 'categories', CATEGORY_CONTROL_TYPE_ID)

class AssertionCategorized(Categorizable):
  @declared_attr
  def assertations(cls):
    return cls._categorizations(
        'assertations', 'assertions', CATEGORY_ASSERTION_TYPE_ID)

class Control(
    Documentable, Personable, ControlCategorized, AssertionCategorized,
    Hierarchical, Timeboxed, BusinessObject, db.Model):
  __tablename__ = 'controls'

  company_control = deferred(db.Column(db.Boolean), 'Control')
  directive_id = deferred(
      db.Column(db.Integer, db.ForeignKey('directives.id')), 'Control')
  type_id = deferred(db.Column(db.Integer), 'Control')
  kind_id = deferred(db.Column(db.Integer), 'Control')
  means_id = deferred(db.Column(db.Integer), 'Control')
  version = deferred(db.Column(db.String), 'Control')
  documentation_description = deferred(db.Column(db.Text), 'Control')
  verify_frequency_id = deferred(db.Column(db.Integer), 'Control')
  fraud_related = deferred(db.Column(db.Boolean), 'Control')
  key_control = deferred(db.Column(db.Boolean), 'Control')
  active = deferred(db.Column(db.Boolean), 'Control')
  notes = deferred(db.Column(db.Text), 'Control')

  type = db.relationship(
      'Option',
      primaryjoin='and_(foreign(Control.type_id) == Option.id, '\
                  'Option.role == "control_type")',
      uselist=False)
  kind = db.relationship(
      'Option',
      primaryjoin='and_(foreign(Control.kind_id) == Option.id, '\
                  'Option.role == "control_kind")',
      uselist=False)
  means = db.relationship(
      'Option',
      primaryjoin='and_(foreign(Control.means_id) == Option.id, '\
                  'Option.role == "control_means")',
      uselist=False)
  verify_frequency = db.relationship(
      'Option',
      primaryjoin='and_(foreign(Control.verify_frequency_id) == Option.id, '\
                  'Option.role == "verify_frequency")',
      uselist=False)
  program_controls = db.relationship(
      'ProgramControl', backref='control', cascade='all, delete-orphan')
  programs = association_proxy(
      'program_controls', 'program', 'ProgramControl')
  control_sections = db.relationship(
      'ControlSection', backref='control', cascade='all, delete-orphan')
  sections = association_proxy(
      'control_sections', 'section', 'ControlSection')
  objective_controls = db.relationship(
      'ObjectiveControl', backref='control', cascade='all, delete-orphan')
  objectives = association_proxy(
      'objective_controls', 'objective', 'ObjectiveControl')
  control_controls = db.relationship(
      'ControlControl',
      foreign_keys='ControlControl.control_id',
      backref='control',
      cascade='all, delete-orphan',
      )
  implemented_controls = association_proxy(
      'control_controls', 'implemented_control', 'ControlControl')
  implementing_control_controls = db.relationship(
      'ControlControl',
      foreign_keys='ControlControl.implemented_control_id',
      backref='implemented_control',
      cascade='all, delete-orphan',
      )
  implementing_controls = association_proxy(
      'implementing_control_controls', 'control', 'ControlControl')
  control_risks = db.relationship(
      'ControlRisk', backref='control', cascade='all, delete-orphan')
  risks = association_proxy('control_risks', 'risk', 'ControlRisk')
  object_controls = db.relationship(
      'ObjectControl', backref='control', cascade='all, delete-orphan')
  directive_controls = db.relationship(
      'DirectiveControl', backref='control', cascade='all, delete-orphan')
  # Not needed for the client at this time
  #mapped_directives = association_proxy(
  #    'directive_controls', 'directive', 'DirectiveControl')

  # REST properties
  _publish_attrs = [
      'active',
      #'categories',
      #'assertions',
      'company_control',
      'directive',
      'documentation_description',
      'fraud_related',
      #'implemented_controls',
      #'implementing_controls',
      'key_control',
      'kind',
      'means',
      'notes',
      'risks',
      'sections',
      'objectives',
      'programs',
      'type',
      'verify_frequency',
      'version',
      PublishOnly('control_controls'),
      PublishOnly('control_risks'),
      PublishOnly('control_sections'),
      PublishOnly('objective_controls'),
      PublishOnly('implementing_control_controls'),
      PublishOnly('directive_controls'),
      PublishOnly('program_controls'),
      'object_controls',
      ]
  _sanitize_html = [
      'documentation_description',
      'version',
      'notes',
      ]

  @validates('type', 'kind', 'means', 'verify_frequency')
  def validate_control_options(self, key, option):
    desired_role = key if key == 'verify_frequency' else 'control_' + key
    return validate_option(self.__class__.__name__, key, option, desired_role)

  @classmethod
  def eager_query(cls):
    from sqlalchemy import orm
    query = super(Control, cls).eager_query()
    return query.options(
        orm.joinedload('directive'),
<<<<<<< HEAD
        orm.joinedload('control_controls'),
        orm.joinedload('implementing_control_controls'),
        orm.joinedload('control_risks'),
        orm.joinedload('control_sections'),
        orm.joinedload('objective_controls'),
        orm.joinedload('program_controls'),
        orm.joinedload('object_controls'),
=======
        orm.subqueryload('control_assessments'),
        orm.subqueryload('control_controls'),
        orm.subqueryload('implementing_control_controls'),
        orm.subqueryload('control_risks'),
        orm.subqueryload('control_sections'),
        orm.subqueryload('objective_controls'),
        orm.subqueryload('directive_controls'),
        orm.subqueryload('program_controls'),
        orm.subqueryload('object_controls'),
>>>>>>> 5ca252c3
        )<|MERGE_RESOLUTION|>--- conflicted
+++ resolved
@@ -157,15 +157,6 @@
     query = super(Control, cls).eager_query()
     return query.options(
         orm.joinedload('directive'),
-<<<<<<< HEAD
-        orm.joinedload('control_controls'),
-        orm.joinedload('implementing_control_controls'),
-        orm.joinedload('control_risks'),
-        orm.joinedload('control_sections'),
-        orm.joinedload('objective_controls'),
-        orm.joinedload('program_controls'),
-        orm.joinedload('object_controls'),
-=======
         orm.subqueryload('control_assessments'),
         orm.subqueryload('control_controls'),
         orm.subqueryload('implementing_control_controls'),
@@ -175,5 +166,4 @@
         orm.subqueryload('directive_controls'),
         orm.subqueryload('program_controls'),
         orm.subqueryload('object_controls'),
->>>>>>> 5ca252c3
         )