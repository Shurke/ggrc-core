# Copyright (C) 2019 Google Inc.
# Licensed under http://www.apache.org/licenses/LICENSE-2.0 <see LICENSE file>

"""Module for Assessment object"""

from sqlalchemy.ext.declarative import declared_attr
from sqlalchemy.orm import validates
from sqlalchemy import orm
import sqlalchemy as sa

from ggrc import db
from ggrc import utils
from ggrc.builder import simple_property
from ggrc.fulltext import mixin
from ggrc.models.comment import Commentable
from ggrc.models import audit
from ggrc.models import custom_attribute_definition
from ggrc.models.mixins import with_last_comment
from ggrc.models.mixins.audit_relationship import AuditRelationship
from ggrc.models.mixins import base
from ggrc.models.mixins import BusinessObject
from ggrc.models.mixins import CustomAttributable
from ggrc.models.mixins import FinishedDate
from ggrc.models.mixins import Notifiable
from ggrc.models.mixins import TestPlanned
from ggrc.models.mixins import LastDeprecatedTimeboxed
from ggrc.models.mixins import VerifiedDate
from ggrc.models.mixins import reminderable
from ggrc.models.mixins import statusable
from ggrc.models.mixins import labeled
from ggrc.models.mixins import issue_tracker as issue_tracker_mixins
from ggrc.models.mixins import with_sox_302
from ggrc.models.mixins.assignable import Assignable
from ggrc.models.mixins.autostatuschangeable import AutoStatusChangeable
from ggrc.models.mixins.with_action import WithAction
from ggrc.models.mixins.with_custom_restrictions import WithCustomRestrictions
from ggrc.models.mixins.with_evidence import WithEvidence
from ggrc.models.mixins.with_similarity_score import WithSimilarityScore
from ggrc.models.deferred import deferred
from ggrc.models.object_person import Personable
from ggrc.models import reflection
from ggrc.models.relationship import Relatable
from ggrc.fulltext.mixin import Indexed


class Assessment(Assignable,
                 statusable.Statusable,
                 AuditRelationship,
                 AutoStatusChangeable,
                 TestPlanned,
                 CustomAttributable,
                 WithEvidence,
                 Commentable,
                 Personable,
                 reminderable.Reminderable,
                 Relatable,
                 LastDeprecatedTimeboxed,
                 WithSimilarityScore,
                 FinishedDate,
                 VerifiedDate,
                 Notifiable,
                 WithAction,
                 labeled.Labeled,
                 with_last_comment.WithLastComment,
                 issue_tracker_mixins.IssueTrackedWithUrl,
                 base.ContextRBAC,
                 BusinessObject,
                 with_sox_302.WithSOX302FlowReadOnly,
<<<<<<< HEAD
                 WithCustomRestrictions,
=======
>>>>>>> c7d5adf8
                 Indexed,
                 db.Model):
  """Class representing Assessment.

  Assessment is an object representing an individual assessment performed on
  a specific object during an audit to ascertain whether or not
  certain conditions were met for that object.
  """

  __tablename__ = 'assessments'
  _title_uniqueness = False

  REWORK_NEEDED = u"Rework Needed"
  NOT_DONE_STATES = statusable.Statusable.NOT_DONE_STATES | {REWORK_NEEDED, }
  VALID_STATES = tuple(NOT_DONE_STATES | statusable.Statusable.DONE_STATES |
                       statusable.Statusable.INACTIVE_STATES)

  REMINDERABLE_HANDLERS = {
      "statusToPerson": {
          "handler":
              reminderable.Reminderable.handle_state_to_person_reminder,
          "data": {
              statusable.Statusable.START_STATE: "Assignees",
              "In Progress": "Assignees"
          },
          "reminders": {"assessment_assignees_reminder", }
      }
  }

  design = deferred(db.Column(db.String, nullable=False, default=""),
                    "Assessment")
  operationally = deferred(db.Column(db.String, nullable=False, default=""),
                           "Assessment")
  audit_id = deferred(
      db.Column(db.Integer, db.ForeignKey('audits.id'), nullable=False),
      'Assessment')
  assessment_type = deferred(
      db.Column(db.String, nullable=False, server_default="Control"),
      "Assessment")
  # whether to use the object test plan on snapshot mapping
  test_plan_procedure = db.Column(db.Boolean, nullable=False, default=True)

  @declared_attr
  def object_level_definitions(cls):  # pylint: disable=no-self-argument
    """Set up a backref so that we can create an object level custom
       attribute definition without the need to do a flush to get the
       assessment id.

      This is used in the relate_ca method in hooks/assessment.py.
    """
    cad = custom_attribute_definition.CustomAttributeDefinition
    current_type = cls.__name__

    def join_expr():
      return sa.and_(
          orm.foreign(orm.remote(cad.definition_id)) == cls.id,
          cad.definition_type == utils.underscore_from_camelcase(current_type),
      )

    # Since there is some kind of generic relationship on CAD side, correct
    # join expression for backref should be provided. If default, every call of
    # "{}_definition".format(definition_type) on CAD will produce a lot of
    # unnecessary DB queries returning nothing.
    def backref_join_expr():
      return orm.remote(cls.id) == orm.foreign(cad.definition_id)

    return db.relationship(
        "CustomAttributeDefinition",
        primaryjoin=join_expr,
        backref=db.backref(
            "{}_definition".format(
                utils.underscore_from_camelcase(current_type)
            ),
            lazy="joined",
            primaryjoin=backref_join_expr,
        ),
        cascade="all, delete-orphan",
    )

  object = {}  # we add this for the sake of client side error checking

  VALID_CONCLUSIONS = ("Effective",
                       "Ineffective",
                       "Needs improvement",
                       "Not Applicable")

  # REST properties
  _api_attrs = reflection.ApiAttributes(
      'design',
      'operationally',
      'audit',
      'assessment_type',
      'test_plan_procedure',
      reflection.Attribute('archived', create=False, update=False),
      reflection.Attribute('folder', create=False, update=False),
      reflection.Attribute('object', create=False, update=False),
  )

  _fulltext_attrs = [
      'archived',
      'design',
      'operationally',
      'folder',
  ]

  AUTO_REINDEX_RULES = [
      mixin.ReindexRule("Audit", lambda x: x.assessments, ["archived"]),
  ]

  _custom_publish = {
      'audit': audit.build_audit_stub,
  }

  _in_progress_restrictions = (
      "access_control_list",
      "description",
      "title",
      "labels",
      "test_plan",
      "assessment_type",
      "slug",
      "notes",
      "start_date",
      "design",
      "operationally",
      "reminderType",
      "issue_tracker",
      "map: Snapshot",
      "map: Issue",
  )

  _done_state_restrictions = _in_progress_restrictions + (
      "custom_attributes_values",
      "map: Evidence",
  )

  _restriction_condition = {
      "status": {
          (statusable.Statusable.START_STATE,
           statusable.Statusable.PROGRESS_STATE,
           REWORK_NEEDED,
           statusable.Statusable.DONE_STATE): _in_progress_restrictions,
          (statusable.Statusable.VERIFIED_STATE,
           statusable.Statusable.FINAL_STATE,
           statusable.Statusable.DEPRECATED): _done_state_restrictions
      }
  }

  @classmethod
  def _populate_query(cls, query):
    return query.options(
        orm.Load(cls).undefer_group("Assessment_complete"),
        orm.Load(cls).joinedload("audit").undefer_group("Audit_complete"),
        orm.Load(cls).joinedload("audit").joinedload(
            audit.Audit.issuetracker_issue
        ),
    )

  @classmethod
  def eager_query(cls, **kwargs):
    return cls._populate_query(super(Assessment, cls).eager_query(**kwargs))

  @classmethod
  def indexed_query(cls):
    return super(Assessment, cls).indexed_query().options(
        orm.Load(cls).load_only(
            "id",
            "design",
            "operationally",
            "audit_id",
        ),
        orm.Load(cls).joinedload(
            "audit"
        ).load_only(
            "archived",
            "folder"
        ),
    )

  def log_json(self):
    out_json = super(Assessment, self).log_json()
    out_json["folder"] = self.folder
    return out_json
  ASSESSMENT_TYPE_OPTIONS = ("Access Groups",
                             "Account Balances",
                             "Data Assets",
                             "Facilities",
                             "Key Reports",
                             "Markets",
                             "Org Groups",
                             "Processes",
                             "Product Groups",
                             "Products",
                             "Systems",
                             "Technology Environments",
                             "Vendors",
                             "Contracts",
                             "Controls",
                             "Objectives",
                             "Policies",
                             "Regulations",
                             "Requirements",
                             "Risks",
                             "Standards",
                             "Threats",
                             )
  _aliases = {
      "owners": None,
      "assessment_template": {
          "display_name": "Template",
          "ignore_on_update": True,
          "filter_by": "_ignore_filter",
          "type": reflection.AttributeInfo.Type.MAPPING,
      },
      "assessment_type": {
          "display_name": "Assessment Type",
          "mandatory": False,
          "description": "Allowed values are:\n{}".format(
              '\n'.join(ASSESSMENT_TYPE_OPTIONS)),
      },
      "design": {
          "display_name": "Conclusion: Design",
          "description": "Allowed values are:\n{}".format(
              '\n'.join(VALID_CONCLUSIONS)),
      },
      "operationally": {
          "display_name": "Conclusion: Operation",
          "description": "Allowed values are:\n{}".format(
              '\n'.join(VALID_CONCLUSIONS)),
      },
      "archived": {
          "display_name": "Archived",
          "mandatory": False,
          "ignore_on_update": True,
          "view_only": True,
          "description": "Allowed values are:\nyes\nno"
      },
      "test_plan": "Assessment Procedure",
      # Currently we decided to have 'Due Date' alias for start_date,
      # but it can be changed in future
      "start_date": "Due Date",
      "status": {
          "display_name": "State",
          "mandatory": False,
          "description": "Allowed values are:\n{}".format('\n'.join(
              VALID_STATES))
      },
      "issue_tracker": {
          "display_name": "Ticket Tracker",
          "mandatory": False,
          "view_only": True,
      },
  }

  @simple_property
  def archived(self):
    """Returns a boolean whether assessment is archived or not."""
    return self.audit.archived if self.audit else False

  @simple_property
  def folder(self):
    return self.audit.folder if self.audit else ""

  def validate_conclusion(self, value):
    return value if value in self.VALID_CONCLUSIONS else ""

  @validates("status")
  def validate_status(self, key, value):
    value = super(Assessment, self).validate_status(key, value)
    # pylint: disable=unused-argument
    if self.status == value:
      return value
    if self.status == self.REWORK_NEEDED:
      valid_states = [self.DONE_STATE, self.FINAL_STATE, self.DEPRECATED]
      if value not in valid_states:
        if not getattr(self, "skip_rework_validation", False):
          raise ValueError("Assessment in `Rework Needed` "
                           "state can be only moved to: [{}]".format(
                               ",".join(valid_states)))
    return value

  @validates("operationally")
  def validate_opperationally(self, key, value):
    """Validate assessment operationally by validating conclusion"""
    # pylint: disable=unused-argument
    return self.validate_conclusion(value)

  @validates("design")
  def validate_design(self, key, value):
    """Validate assessment design by validating conclusion"""
    # pylint: disable=unused-argument
    return self.validate_conclusion(value)

  @validates("assessment_type")
  def validate_assessment_type(self, key, value):
    """Validate assessment type to be the same as existing model name"""
    # pylint: disable=unused-argument
    # pylint: disable=no-self-use
    from ggrc.snapshotter.rules import Types
    if value and value not in Types.all:
      raise ValueError(
          "Assessment type '{}' is not snapshotable".format(value)
      )
    return value

  @classmethod
  def _ignore_filter(cls, _):
    return None<|MERGE_RESOLUTION|>--- conflicted
+++ resolved
@@ -66,10 +66,7 @@
                  base.ContextRBAC,
                  BusinessObject,
                  with_sox_302.WithSOX302FlowReadOnly,
-<<<<<<< HEAD
                  WithCustomRestrictions,
-=======
->>>>>>> c7d5adf8
                  Indexed,
                  db.Model):
   """Class representing Assessment.
