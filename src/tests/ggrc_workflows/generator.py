--- conflicted
+++ resolved
@@ -160,13 +160,8 @@
 
     return response, workflow
 
-<<<<<<< HEAD
-  def modify_cycle_task_group_object_task(self, obj, data={}):
+  def modify_object(self, obj, data={}):
     obj = self._session_add(obj)
-=======
-  def modify_object(self, obj, data={}):
-    self._session_add(obj)
->>>>>>> 2d2053d4
 
     obj_name = obj._inflector.table_singular
 
