--- conflicted
+++ resolved
@@ -34,38 +34,11 @@
         <textarea tabindex="2" id="program_description" class="span12 double wysihtml5" name="description" placeholder="Enter Description">{{{instance.description}}}</textarea>
       </div>
     </div>
-<<<<<<< HEAD
-    <div class="span6 hide-wrap">
-      <div class="row-fluid {{#instance.computed_errors.owners}}field-failure{{/instance.computed_errors.owners}}">
-        {{#using owner=instance.owners.0 model_singular='Risk'}}
-          <label>
-            Owner
-            <span class="required">*</span>
-            <i class="fa fa-question-circle" rel="tooltip" title="This is the person in charge of this Risk."></i>
-          </label>
-          <input tabindex="3" class="input-block-level" name="owners.0.email" data-lookup="Person" placeholder="Enter email address" type="text" value="{{firstnonempty owner.email}}" />
-        {{#instance.computed_errors.owners}}<label class="help-inline warning">{{this}}</label>{{/instance.computed_errors.owners}}
-        {{/using}}
-      </div>
-
-      <div class="row-fluid {{#instance.computed_errors.contact}}field-failure{{/instance.computed_errors.contact}}">
-        {{#using contact=instance.contact model_singular='Risk'}}
-        <label>
-          Contact
-          <span class="required">*</span>
-          <i class="fa fa-question-circle" rel="tooltip" title="Point of contact for this object"></i>
-        </label>
-        <input tabindex="4" class="input-block-level" name="contact.email" data-lookup="Person" placeholder="Enter email address" type="text" value="{{firstnonempty contact.email}}" />
-        {{#instance.computed_errors.contact}}<label class="help-inline warning">{{this}}</label>{{/instance.computed_errors.contact}}
-        {{/using}}
-=======
-
     <div class="span6 hide-wrap">
       <div class="row-fluid inner-hide">
         <div data-id="owner_hidden" class="span12 hidable bottom-spacing">
             {{> /static/mustache/people/owners_modal_connector.mustache}}
         </div>
->>>>>>> d9e25f0e
       </div>
       {{> /static/mustache/base_objects/modal_contact_fields.mustache}}
     </div>
