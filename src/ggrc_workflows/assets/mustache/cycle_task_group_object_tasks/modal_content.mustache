{{!
    Copyright (C) 2013 Google Inc., authors, and contributors <see AUTHORS file>
    Licensed under http://www.apache.org/licenses/LICENSE-2.0 <see LICENSE file>
    Created By: dan@reciprocitylabs.com
    Maintained By: dan@reciprocitylabs.com
}}

<form action="javascript://">
  {{#using cycle=instance.cycle}}
    {{#using workflow=cycle.workflow}}
      {{#if_equals workflow.status 'Active'}}
        <div class="row-fluid">
          <div class="span12">
              <div class="alert">
                <button type="button" class="close" data-dismiss="alert">
                  <span aria-hidden="true">&times;</span>
                </button>
                <strong>Note:</strong> Any changes made here will affect only this workflow cycle. To change future occurrences, edit task group(s) in "Setup" tab.
              </div>
          </div>
        </div>
      {{/if_equals}}
    {{/using}}
  {{/using}}
  <div class="row-fluid">
    <div class="span8">
      <label>
        Summary
        <span class="required">*</span>
        <i class="grcicon-help-black" rel="tooltip" title="Give new {{model.model_singular}} a summary that is easy to search for and indicates the main goals of this {{model.model_singular}}"></i>
      </label>
      <input class="input-block-level required" id="task-title" placeholder="Enter Title" name="title" type="text" value="{{instance.title}}" tabindex="1" autofocus>
      <br>
    </div>
    <div class="span4">
      {{#using contact=instance.contact model_singular=model.model_singular}}
      <label>
        Assignee
        <i class="grcicon-help-black" rel="tooltip" title="This is the default assignee for this task."></i>
      </label>
<<<<<<< HEAD
      {{#if_workflow_assignee_privileges instance}}
=======
      {{#if_cycle_assignee_privileges instance}}
>>>>>>> 7300c9c2
      <input tabindex="3" class="input-block-level" name="contact.email" data-lookup="Person" data-params="Person:is_enabled=1" placeholder="Enter email address" type="text" value="{{firstexist contact.email ''}}" />
      {{else}}
        <div>{{firstexist contact.email ''}}</div>
      {{/if_cycle_assignee_privileges}}
      {{/using}}
      <br>
    </div>
  </div>
  <div class="row-fluid">
    <div class="span8">
      <label>
        Task Type
      </label>
      <select name="task_type">
        {{#iterate 'text' 'Task Details' 'menu' 'One Response Option' 'checkbox' 'Mutiple Response Options' step=2}}
          <option value="{{iterator_0}}" {{#if_equals instance.task_type iterator_0}}selected="selected"{{/if_equals}}>{{iterator_1}}</option>
        {{/iterate}}
      </select>
      <br>
      <label>
      {{#if_helpers '\
      #if_equals' instance.task_type 'text' '\
      or #if_equals' instance.task_type '' '\
      or #if_null' instance.task_type}}
      <label>
        Task Details
        <i class="grcicon-help-black" rel="tooltip" title="Provide more details on the purpose of this {{model.model_singular}} and provide context for how and when this {{model.model_singular}} might be used."></i>
      </label>
      <div class="wysiwyg-area">
        <textarea id="tgt_response_options" class="span12 double wysihtml5" name="description" placeholder="Enter Description" tabindex="2">{{instance.description}}</textarea>
      </div>
      {{else}}
      <label>
        Selection Response Options (Comma Separated)
        <i class="grcicon-help-black" rel="tooltip" title="Choose which response should be applied to this {{model.model_singular}}."></i>
      </label>
        <textarea id="tgt_response_options" class="span12 double" name="response_options_csv" placeholder="Enter Description" tabindex="2">{{instance.response_options_csv}}</textarea>
      {{/if_equals}}
    </div>

    <div class="span4" id="frequency-div">
      <div id="one-time" class="frequency-wrap" style="display:block">
        <label>
          Change dates
        </label>
        <label class="smaller">
          <span class="start-text">Start Date</span>
          <input tabindex="4" class="date input-small" name="start_date" data-toggle="datepicker" data-before="end_date" placeholder="MM/DD/YYYY" type="text" value="{{localize_date instance.start_date}}">
        </label>
        <label class="smaller">
          <span class="start-text">End Date</span>
          <input tabindex="4" class="date input-small" name="end_date" data-toggle="datepicker" data-after="start_date" placeholder="MM/DD/YYYY" type="text" value="{{localize_date instance.end_date}}">
        </label>
      </div>
    </div>
    <input type="hidden" name="task_group" model="TaskGroup" value="{{firstnonempty object_params.task_group instance.task_group.id}}" />
    <input type="hidden" name="context" model="Context" value="{{firstnonempty object_params.context instance.context.id}}" />
    <input type="hidden" name="sort_index" value="{{firstnonempty object_params.sort_index instance.sort_index}}" />
    <input type="hidden" name="cycle" model="Cycle" value="{{instance.cycle.id}}" />
    <input type="hidden" name="cycle_task_group_object" model="CycleTaskGroupObject" value="{{instance.cycle_task_group_object.id}}" />
  </div>
  {{{render_hooks 'CycleTaskGroupObjectTask.modal_tier1'}}}
</form><|MERGE_RESOLUTION|>--- conflicted
+++ resolved
@@ -38,11 +38,7 @@
         Assignee
         <i class="grcicon-help-black" rel="tooltip" title="This is the default assignee for this task."></i>
       </label>
-<<<<<<< HEAD
-      {{#if_workflow_assignee_privileges instance}}
-=======
       {{#if_cycle_assignee_privileges instance}}
->>>>>>> 7300c9c2
       <input tabindex="3" class="input-block-level" name="contact.email" data-lookup="Person" data-params="Person:is_enabled=1" placeholder="Enter email address" type="text" value="{{firstexist contact.email ''}}" />
       {{else}}
         <div>{{firstexist contact.email ''}}</div>
