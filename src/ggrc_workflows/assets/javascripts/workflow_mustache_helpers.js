/*
  Copyright (C) 2013 Google Inc., authors, and contributors <see AUTHORS file>
  Licensed under http://www.apache.org/licenses/LICENSE-2.0 <see LICENSE file>
  Created By: dan@reciprocitylabs.com
  Maintained By: dan@reciprocitylabs.com
*/

;(function(can, $, Mustache) {

  /*
   sort_index_at_end mustache helper

   Given a list of items with a sort_index property, or a list of
   bindings with instances having a sort_index property, return
   a sort_index value suitable for placing a new item in the list
   at the end when sorted.

   @helper_type string -- use within attribute or outside of element

   @param list a list of objects or bindings
   */
  Mustache.registerHelper("sort_index_at_end", function(list, options) {
    var max_int = Number.MAX_SAFE_INTEGER.toString(10);
    var list_max = "0";

    list = Mustache.resolve(list);
    can.each(list, function(item) {
      if (item.reify) {
        item = item.reify();
      }
      var idx = item.attr
        ? (item.attr("sort_index") || item.attr("instance.sort_index"))
        : item.sort_index || item.instance && (item.instance.attr
        ? item.instance.attr("sort_index")
        : item.instance.sort_index);
      if (typeof idx !== "undefined") {
        list_max = GGRC.Math.string_max(idx, list_max);
      }
    });

    return GGRC.Math.string_half(GGRC.Math.string_add(list_max, max_int));
  });


  /*
   sortable_if mustache helper

   Apply jQuery-UI sortable to the parent element if the supplied value
   is true, or false if the hash has an "inverse" key set to a truthy value

   in the other case (false for not inverse, true for inverse) the sortable
   widget attached to the element will be destroyed if it exists.

   @helper_type attributes -- use within an element tag

   @param val some computed value with a truthy or falsy value
   @param sortable_opts a JSON stringified object of options to pass to sortable
   @hashbparam inverse whether to invert the boolean check of val.
   */
  Mustache.registerHelper("sortable_if", function() {
    var args = can.makeArray(arguments).slice(0, arguments.length - 1);
    var options = arguments[arguments.length - 1];
    var inverse = options.hash && options.hash.inverse;

    return function(el) {
      can.view.live.attributes(el, can.compute(function() {
        var val = Mustache.resolve(args[0]);
        var sortable_opts = args[1];

        if (val ^ inverse) {  //value XOR inverse, one must be true, one false
          $(el).sortable(JSON.parse(sortable_opts || "{}"));
        } else if ($(el).is(".ui-sortable")) {
          $(el).sortable("destroy");
        }
      }));
    };
  });


  Mustache.registerHelper("workflow_owner", function(instance, modal_title, options) {
    if (Mustache.resolve(modal_title).indexOf('New ') === 0) {
      return GGRC.current_user.email;
    }
    else {
      var loader = Mustache.resolve(instance).get_binding('authorizations');
      return $.map(loader.list, function(binding) {
        if (binding.instance.role && binding.instance.role.reify().attr('name') === 'WorkflowOwner') {
          return binding.instance.person.reify().attr('email');
        }
      }).join(', ');
    }
  });


  Mustache.registerHelper("if_cycle_assignee_privileges", function(instance, options) {
    var workflow_dfd;
    var current_user = GGRC.current_user;
    var admin = Permission.is_allowed("__GGRC_ADMIN__");

    if(!options) {
      options = instance;
      instance = options.context;
    }
    instance = Mustache.resolve(instance);

    //short-circuit if admin.
    if(admin) {
      return options.fn(options.contexts);
    }

    workflow_dfd = instance.get_binding("cycle").refresh_instances()
      .then(function(cycle_bindings) {
        return new RefreshQueue().enqueue(cycle_bindings[0].instance.workflow.reify()).trigger();
      }).then(function(workflows) {
        return $.when(
          workflows[0].get_binding("authorizations").refresh_instances(),
          workflows[0].get_binding("owner_authorizations").refresh_instances()
        );
      });

    return Mustache.defer_render("span", function(authorizations, owner_auths) {
      var owner_auth_ids = can.map(owner_auths, function(auth) {
        return auth.instance.person && auth.instance.person.id;
      });
      var all_auth_ids = can.map(authorizations, function(auth) {
        return auth.instance.person && auth.instance.person.id;
      });

      if(~can.inArray(current_user.id, owner_auth_ids)
        || ~can.inArray(current_user.id, all_auth_ids)
        && current_user.id === instance.contact.id) {
        return options.fn(options.contexts);
      } else {
        return options.inverse(options.contexts);
      }
    }, workflow_dfd);
  });


  Mustache.registerHelper("if_task_group_assignee_privileges", function(instance, options) {
    var workflow_dfd;
    var current_user = GGRC.current_user;
    var admin = Permission.is_allowed("__GGRC_ADMIN__");

    if(!options) {
      options = instance;
      instance = options.context;
    }
    instance = Mustache.resolve(instance);

    //short-circuit if admin.
    if(admin) {
      return options.fn(options.contexts);
    }
    if (instance.workflow.id in CMS.Models.Workflow.cache) {
      workflow_dfd = new $.Deferred().resolve(instance.workflow.reify());
    } else {
      workflow_dfd = instance.workflow.reify().refresh();
    }
    workflow_dfd = workflow_dfd.then(function(workflow) {
      return $.when(
        workflow.get_binding("authorizations").refresh_instances(),
        workflow.get_binding("owner_authorizations").refresh_instances()
      );
    });

    return Mustache.defer_render("span", function(authorizations, owner_auths) {
      var owner_auth_ids = can.map(owner_auths, function(auth) {
        return auth.instance.person && auth.instance.person.id;
      });
      var all_auth_ids = can.map(authorizations, function(auth) {
        return auth.instance.person && auth.instance.person.id;
      });
      var task_group_contact_id = instance.contact && instance.contact.id;

      if(~can.inArray(current_user.id, owner_auth_ids)
        || ~can.inArray(current_user.id, all_auth_ids)
        && (current_user.id === task_group_contact_id)) {
        return options.fn(options.contexts);
      } else {
        return options.inverse(options.contexts);
      }
    }, workflow_dfd);
  });

<<<<<<< HEAD

  Mustache.registerHelper("if_can_edit_response", function(instance, status, options) {
    var cycle = Mustache.resolve(instance).cycle.reify();
    var can_edit;

    status = Mustache.resolve(status);
    can_edit = cycle.is_current && ["Finished", "Verified"].indexOf(status) === -1;
    if (can_edit) {
      return options.fn(options.contexts);
    } else {
      return options.inverse(options.contexts);
    }
  });

  /*
   if_recurring_workflow mustache helper

   Given an object, it  determines if it's a workflow, and if it's a recurring
   workflow or not.

   @param object - the object we want to check
   */
  Mustache.registerHelper("if_recurring_workflow", function (object, options) {
    object = Mustache.resolve(object);
    if (object.type === 'Workflow' &&
        ['weekly', 'monthly', 'annually'].indexOf(object.frequency) >= 0) {
      return options.fn(this);
    } else {
      return options.inverse(this);
    }
  });

=======
>>>>>>> e237b6fa
})(this.can, this.can.$, this.Mustache);<|MERGE_RESOLUTION|>--- conflicted
+++ resolved
@@ -181,21 +181,6 @@
         return options.inverse(options.contexts);
       }
     }, workflow_dfd);
-  });
-
-<<<<<<< HEAD
-
-  Mustache.registerHelper("if_can_edit_response", function(instance, status, options) {
-    var cycle = Mustache.resolve(instance).cycle.reify();
-    var can_edit;
-
-    status = Mustache.resolve(status);
-    can_edit = cycle.is_current && ["Finished", "Verified"].indexOf(status) === -1;
-    if (can_edit) {
-      return options.fn(options.contexts);
-    } else {
-      return options.inverse(options.contexts);
-    }
   });
 
   /*
@@ -215,7 +200,4 @@
       return options.inverse(this);
     }
   });
-
-=======
->>>>>>> e237b6fa
 })(this.can, this.can.$, this.Mustache);